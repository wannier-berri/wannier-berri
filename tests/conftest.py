"""pytest configuration file for WannierBerri tests."""

import os

import numpy
import pytest

@pytest.fixture(scope="session")
def rootdir():
<<<<<<< HEAD
    return os.path.dirname(os.path.abspath(__file__))
=======
    return os.path.dirname(os.path.abspath(__file__))

@pytest.fixture(scope="session", autouse=True)
def output_dir(rootdir):
    from pathlib import Path
    directory = os.path.join(rootdir, "_dat_files")
    Path(directory).mkdir(exist_ok=True)
    return directory
>>>>>>> 1c443aa7
<|MERGE_RESOLUTION|>--- conflicted
+++ resolved
@@ -7,9 +7,6 @@
 
 @pytest.fixture(scope="session")
 def rootdir():
-<<<<<<< HEAD
-    return os.path.dirname(os.path.abspath(__file__))
-=======
     return os.path.dirname(os.path.abspath(__file__))
 
 @pytest.fixture(scope="session", autouse=True)
@@ -17,5 +14,4 @@
     from pathlib import Path
     directory = os.path.join(rootdir, "_dat_files")
     Path(directory).mkdir(exist_ok=True)
-    return directory
->>>>>>> 1c443aa7
+    return directory