--- conflicted
+++ resolved
@@ -104,7 +104,6 @@
 
 smoother_Chiral = FermiDiracSmoother(Efermi_Chiral, T_Kelvin=1200, maxdE=8)
 calculators_Chiral = {
-<<<<<<< HEAD
     'conductivity_ohmic': calc.static.Ohmic_FermiSea(Efermi=Efermi_Chiral),
     'conductivity_ohmic_fsurf':calc.static.Ohmic_FermiSurf(Efermi=Efermi_Chiral),
     'berry_dipole': calc.static.BerryDipole_FermiSea(Efermi=Efermi_Chiral, use_factor=False, kwargs_formula={"external_terms": False}),
@@ -115,11 +114,6 @@
     'Hall_classic':calc.static.Hall_classic_FermiSea(Efermi=Efermi_Chiral),
     'dos': calc.static.DOS(Efermi=Efermi_Chiral),
     'cumdos': calc.static.CumDOS(Efermi=Efermi_Chiral),
-=======
-    'conductivity_ohmic': calc.static.Ohmic(Efermi=Efermi_Chiral,smoother=smoother_Chiral),
-    'berry_dipole': calc.static.BerryDipole_FermiSea(Efermi=Efermi_Chiral, kwargs_formula={"external_terms": False},smoother=smoother_Chiral),
-    'ahc': calc.static.AHC(Efermi=Efermi_Chiral, kwargs_formula={"external_terms": False},smoother=smoother_Chiral)
->>>>>>> 79e562b5
 }
 
 calculators_Chiral_tetra = {
@@ -292,14 +286,8 @@
     )
 
 
-<<<<<<< HEAD
 def test_GaAs(check_run, system_GaAs_W90, compare_any_result, compare_fermisurfer):
     calculators = {k: v for k, v in calculators_GaAs.items()}
-=======
-def test_GaAs(check_run, system_GaAs_W90, compare_any_result):
-    param = {'Efermi': Efermi_GaAs}
-    calculators = {k: v(**param) for k, v in calculators_GaAs.items()}
->>>>>>> 79e562b5
 
     check_run(
         system_GaAs_W90,
@@ -329,24 +317,6 @@
         use_symmetry=True,
         extra_precision={"Morb": -1e-6},
     )
-
-<<<<<<< HEAD
-def test_Chiral_left_tetra(check_run, system_Chiral_left, compare_any_result, compare_fermisurfer):
-    grid_param = {'NK': [10, 10, 4], 'NKFFT': [5, 5, 2]}
-    check_run(
-        system_Chiral_left,
-        calculators_Chiral_tetra,
-        fout_name="berry_Chiral_tetra",
-        suffix="left-run",
-        grid_param=grid_param,
-        parameters_K={
-            '_FF_antisym': True,
-            '_CCab_antisym': True
-        },
-        use_symmetry=True,
-        extra_precision={"Morb": -1e-6},
-    )
-=======
     for quant in calculators_Chiral.keys():#["conductivity_ohmic", "berry_dipole", "ahc"]:
         compare_energyresult(
                 fout_name="berry_Chiral",
@@ -356,7 +326,23 @@
                 mode="txt",
                 compare_smooth=True,
                 precision=-1e-8)
->>>>>>> 79e562b5
+
+
+def test_Chiral_left_tetra(check_run, system_Chiral_left, compare_any_result, compare_fermisurfer):
+    grid_param = {'NK': [10, 10, 4], 'NKFFT': [5, 5, 2]}
+    check_run(
+        system_Chiral_left,
+        calculators_Chiral_tetra,
+        fout_name="berry_Chiral_tetra",
+        suffix="left-run",
+        grid_param=grid_param,
+        parameters_K={
+            '_FF_antisym': True,
+            '_CCab_antisym': True
+        },
+        use_symmetry=True,
+        extra_precision={"Morb": -1e-6},
+    )
 
 
 def test_Chiral_leftTR(check_run, system_Chiral_left, system_Chiral_left_TR, compare_any_result):
