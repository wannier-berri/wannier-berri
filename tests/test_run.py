--- conflicted
+++ resolved
@@ -7,27 +7,11 @@
 import wannierberri as wberri
 from wannierberri import calculators as calc
 from wannierberri.__result import EnergyResult
-<<<<<<< HEAD
 
 from common import OUTPUT_DIR
 from common_comparers import compare_quant
-from common_systems import Efermi_Fe, Efermi_GaAs
-
-=======
-from conftest import parallel_serial, parallel_ray 
-from conftest import OUTPUT_DIR
-from create_system import create_files_Fe_W90,create_files_GaAs_W90,pythtb_Haldane,tbmodels_Haldane
-from create_system import system_Fe_W90,system_Fe_W90_wcc,system_Fe_FPLO,system_Fe_FPLO_wcc
-from create_system import system_GaAs_W90,system_GaAs_W90_wcc,system_GaAs_tb,system_GaAs_tb_wcc,system_GaAs_tb_wcc_ws
-from create_system import system_Haldane_PythTB,system_Haldane_TBmodels,system_Haldane_TBmodels_internal
-from create_system import symmetries_Fe
-from create_system import system_Chiral_left,ChiralModelLeft,system_Chiral_left_TR,ChiralModelLeftTR,system_Chiral_right,ChiralModelRight
-from create_system import system_CuMnAs_2d_broken , model_CuMnAs_2d_broken
-from compare_result import compare_any_result
-from compare_result import compare_fermisurfer
-from test_integrate import Efermi_Fe,compare_quant,Efermi_GaAs, Efermi_Chiral
-from test_tabulate import get_component_list
->>>>>>> 33566388
+from common_systems import Efermi_Fe, Efermi_GaAs, Efermi_Chiral
+
 
 @pytest.fixture
 def check_run(parallel_serial,compare_any_result):
@@ -79,8 +63,10 @@
     return _inner
 
 
-<<<<<<< HEAD
-calculators_Fe = {'ahc': calc.static.AHC}
+calculators_Fe = {
+    'ahc': calc.static.AHC,
+    'conductivity_ohmic':calc.static.Ohmic,
+}
     #,'ahc_test','dos','cumdos',
     #           'conductivity_ohmic','conductivity_ohmic_fsurf','Morb','Morb_test']
 
@@ -88,24 +74,12 @@
     'berry_dipole': calc.static.BerryDipole_FermiSea,
     'berry_dipole_fsurf': calc.static.BerryDipole_FermiSurf,
 }
-=======
-@pytest.fixture(scope="session")
-def calculators_Fe():
-    return  {'ahc':calc.static.AHC,
-                'conductivity_ohmic':calc.static.Ohmic,
-            }
-    #,'ahc_test','dos','cumdos',
-    #           'conductivity_ohmic','conductivity_ohmic_fsurf','Morb','Morb_test']
-
-
-
-@pytest.fixture(scope="session")
-def calculators_GaAs():
-    return  {
-                'berry_dipole':calc.static.BerryDipole_FermiSea,
-                'berry_dipole_fsurf':calc.static.BerryDipole_FermiSurf,
-            }
->>>>>>> 33566388
+
+calculators_Chiral = {
+    'conductivity_ohmic': calc.static.Ohmic(Efermi=Efermi_Chiral),
+    'berry_dipole': calc.static.BerryDipole_FermiSea(Efermi=Efermi_Chiral, kwargs_formula={"external_terms":False}),
+    'ahc': calc.static.AHC(Efermi=Efermi_Chiral, kwargs_formula={"external_terms":False})
+}
 
 
 def resultType(quant):
@@ -220,26 +194,15 @@
                   extra_precision = {"berry_dipole_fsurf":1e-6} )   # This is a low precision for the nonabelian thing, not sure if it does not indicate a problem, or is a gauge-dependent thing
 
 
-
-
-@pytest.fixture(scope="session")
-def calculators_Chiral(Efermi_Chiral):
-    calculators  = {}
-    calculators['conductivity_ohmic'] = calc.static.Ohmic(Efermi=Efermi_Chiral)
-    calculators['berry_dipole']       = calc.static.BerryDipole_FermiSea(Efermi=Efermi_Chiral,kwargs_formula={"external_terms":False} )
-    calculators['ahc']       = calc.static.AHC(Efermi=Efermi_Chiral,kwargs_formula={"external_terms":False} )
-    return calculators
-
-def test_Chiral_left(check_run,system_Chiral_left, compare_any_result,Efermi_Chiral,compare_fermisurfer,calculators_Chiral):
-
-    grid_param={'NK':[10,10,4], 'NKFFT':[5,5,2]} 
+def test_Chiral_left(check_run, system_Chiral_left, compare_any_result,compare_fermisurfer):
+    grid_param={'NK':[10,10,4], 'NKFFT':[5,5,2]}
     check_run(system_Chiral_left , calculators_Chiral , fout_name="berry_Chiral" , suffix="left-run" ,
                 grid_param = grid_param,
                parameters_K = {'_FF_antisym':True,'_CCab_antisym':True } , use_symmetry = True,
             extra_precision = {"Morb":-1e-6},)
 
 
-def test_Chiral_leftTR(check_run,system_Chiral_left,system_Chiral_left_TR, compare_any_result,Efermi_Chiral,compare_fermisurfer,calculators_Chiral):
+def test_Chiral_leftTR(check_run, system_Chiral_left, system_Chiral_left_TR, compare_any_result, compare_fermisurfer):
     "check that for time-reversed model the ohmic conductivity is the same, but the AHC is opposite"
     grid_param={'NK':[10,10,4], 'NKFFT':[5,5,2]}
     results = [check_run(system, calculators_Chiral,
@@ -258,10 +221,10 @@
         data1 = results[0].results[key].dataSmooth
         data2 = results[1].results[key].dataSmooth
         precision = max(np.max(abs(data1)) / 1E12, 1E-11)
-        assert data1 == approx(sign * data2, abs=precision), key
-
-
-def test_Chiral_right(check_run, system_Chiral_left, system_Chiral_right, compare_any_result,Efermi_Chiral,compare_fermisurfer,calculators_Chiral):
+        assert data1 == pytest.approx(sign * data2, abs=precision), key
+
+
+def test_Chiral_right(check_run, system_Chiral_left, system_Chiral_right, compare_any_result, compare_fermisurfer):
     "check that for flipped chirality the ohmic conductivity is the same, but the Berry dipole is opposite"
     grid_param={'NK':[10,10,4], 'NKFFT':[5,5,2]}
     results = [check_run(system, calculators_Chiral,
@@ -280,4 +243,4 @@
         data1 = results[0].results[key].dataSmooth
         data2 = results[1].results[key].dataSmooth
         precision = max(np.max(abs(data1)) / 1E12, 1E-11)
-        assert data1 == approx(sign * data2, abs=precision), key+        assert data1 == pytest.approx(sign * data2, abs=precision), key