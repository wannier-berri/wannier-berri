--- conflicted
+++ resolved
@@ -127,115 +127,6 @@
 
 
 
-<<<<<<< HEAD
-=======
-@pytest.mark.parametrize("include_TR", [True, False])
-def test_create_sawf_Fe(check_sawf, include_TR):
-    path_data = os.path.join(ROOT_DIR, "data", "Fe-222-pw")
-
-    bandstructure = BandStructure(code='espresso', prefix=path_data + '/Fe', Ecut=100,
-                                normalize=False, magmom=[[0, 0, 1]], include_TR=include_TR)
-    sawf_new = SymmetrizerSAWF().from_irrep(bandstructure)
-    pos = [[0, 0, 0]]
-    proj_s = Projection(position_num=pos, orbital='s', spacegroup=bandstructure.spacegroup)
-    proj_p = Projection(position_num=pos, orbital='p', spacegroup=bandstructure.spacegroup)
-    proj_d = Projection(position_num=pos, orbital='d', spacegroup=bandstructure.spacegroup)
-    sawf_new.set_D_wann_from_projections(projections=[proj_s, proj_p, proj_d])
-    tmp_sawf_path = os.path.join(OUTPUT_DIR, f"Fe_TR={include_TR}.sawf.npz")
-    sawf_new.to_npz(tmp_sawf_path)
-    sawf_ref = SymmetrizerSAWF().from_npz(os.path.join(REF_DIR, "sawf", f"Fe_TR={include_TR}.sawf.npz"))
-    check_sawf(sawf_new, sawf_ref)
-
-
-def test_create_w90files_Fe():
-    path_data = os.path.join(ROOT_DIR, "data", "Fe-222-pw")
-    path_tmp = os.path.join(OUTPUT_DIR, "Fe-create-w90-files")
-    os.makedirs(path_tmp, exist_ok=True)
-
-    bandstructure = BandStructure(code='espresso', prefix=path_data + '/Fe',
-                                normalize=False, magmom=[[0, 0, 1]])
-
-    norms = np.array([np.linalg.norm(kp.WF, axis=(1))**2 for kp in bandstructure.kpoints])
-    if norms.ndim == 3:
-        norms = norms.sum(axis=2)  # sum over spinor components in irrep>=2.2
-
-    assert abs(1 - np.array(norms)).max() < 1e-7, "norms of wavefunctions are not 1, check the bandstructure"
-
-
-    pos = [[0, 0, 0]]
-    proj_s = Projection(position_num=pos, orbital='s', spacegroup=bandstructure.spacegroup)
-    proj_p = Projection(position_num=pos, orbital='p', spacegroup=bandstructure.spacegroup)
-    proj_d = Projection(position_num=pos, orbital='d', spacegroup=bandstructure.spacegroup)
-    proj_set = wberri.symmetry.projections.ProjectionsSet(projections=[proj_s, proj_p, proj_d])
-
-    w90data = wberri.w90files.Wannier90data(
-    ).from_bandstructure(bandstructure,
-                         files=["mmn", "eig", "amn", "unk", "spn"],
-                         write_npz_list=[],
-                         read_npz_list=[],
-                         seedname=os.path.join(path_tmp, "Fe"),
-                         projections=proj_set,
-                         normalize=False,
-                         unk_grid=(18,) * 3,
-                )
-    eig = w90data.get_file("eig")
-    eig_ref = EIG.from_npz(os.path.join(path_data, "Fe.eig.npz"))
-    eql, msg = eig.equals(eig_ref, tolerance=1e-6)
-    assert eql, f"EIG files differ: {msg}"
-
-    mmn_new = w90data.get_file("mmn")
-    mmn_ref = wberri.w90files.MMN.from_npz(os.path.join(path_data, "Fe.mmn.npz"))
-    mmn_ref.reorder_bk(bk_latt_new=mmn_new.bk_latt)
-    eql, msg = mmn_new.equals(mmn_ref, tolerance=3e-5, check_reorder=False)
-    assert eql, f"MMN files differ: {msg}"
-
-    amn = w90data.get_file("amn")
-    amn_ref = wberri.w90files.AMN.from_npz(os.path.join(path_data, "Fe.amn.npz"), NK=8)  # this file is genetated with WB (because in pw2wannier the definition of radial function is different, so it does not match precisely)
-    eql, msg = amn.equals(amn_ref, tolerance=1e-6)
-    assert eql, f"AMN files differ: {msg} \nnew: \n{amn.data} \nref: \n{amn_ref.data}"
-
-    spn = w90data.get_file("spn")
-    spn_ref = wberri.w90files.SPN.from_npz(os.path.join(path_data, "Fe.spn.npz"))
-    eql, msg = spn.equals(spn_ref, tolerance=1e-6)
-    assert eql, f"SPN files differ: {msg}"
-
-    unk_new = w90data.get_file("unk")
-    unk_new.select_kpoints((0, 3))  # select only k=0 and k=3
-    unk_ref = wberri.w90files.unk.UNK.from_npz(os.path.join(path_data, "Fe-kp03-red18.unk.npz"))
-    eql, msg = unk_new.equals(unk_ref, tolerance=1e-6)
-    assert eql, f"UNK files differ: {msg}"
-
-    # factor = 18**(-3 / 2)
-    # for ik in (0, 3):
-    #     data_new = unk_new.data[ik] * factor
-    #     data_ref = unk_ref.data[ik] * factor
-    #     for ib, (b1, b2) in enumerate(zip(data_new, data_ref)):
-    #         print(f"norm of unk_new.data[ik={ik}][{ib}] = {np.linalg.norm(b1)}")
-    #         print(f"norm of unk_ref.data[ik={ik}][{ib}] = {np.linalg.norm(b2)}")
-    #     assert data_new is not None, f"unk_new.data[ik={ik}] is None, but should not be"
-    #     assert data_ref is not None, f"unk_ref.data[ik={ik}] is None, but should not be"
-    #     assert np.allclose(data_new, data_ref, atol=1e-6), f"unk data differs by {np.max(np.abs(data_new - data_ref))} > 1e-6 at ik={ik}"
-
-
-
-@pytest.mark.parametrize("include_TR", [True, False])
-def _test_create_sawf_Fe_444(check_sawf, include_TR):
-    "this test is disabled, because the necessary data is not included into repo, but need to be generated with QE"
-    path_data = os.path.join(ROOT_DIR, "data", "Fe-444-sitesym", "pwscf")
-
-    bandstructure = BandStructure(code='espresso', prefix=path_data + '/Fe', Ecut=100,
-                                normalize=False, magmom=[[0, 0, 1]], include_TR=include_TR)
-    sawf_new = SymmetrizerSAWF().from_irrep(bandstructure)
-    pos = [[0, 0, 0]]
-    proj_s = Projection(position_num=pos, orbital='s', spacegroup=bandstructure.spacegroup)
-    proj_p = Projection(position_num=pos, orbital='p', spacegroup=bandstructure.spacegroup)
-    proj_d = Projection(position_num=pos, orbital='d', spacegroup=bandstructure.spacegroup)
-    sawf_new.set_D_wann_from_projections(projections=[proj_s, proj_p, proj_d])
-    tmp_sawf_path = os.path.join(OUTPUT_DIR, f"Fe_TR={include_TR}.sawf.npz")
-    sawf_new.to_npz(tmp_sawf_path)
-    sawf_ref = SymmetrizerSAWF().from_npz(os.path.join(REF_DIR, "sawf", f"Fe_TR={include_TR}.sawf.npz"))
-    check_sawf(sawf_new, sawf_ref)
->>>>>>> d9726925
 
 
 @pytest.mark.parametrize("include_TR", [True, False])
