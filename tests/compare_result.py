--- conflicted
+++ resolved
@@ -36,15 +36,6 @@
 @pytest.fixture
 def compare_energyresult(output_dir, rootdir):
     """Compare dat file output of EnergyResult with the file in reference folder"""
-<<<<<<< HEAD
-    def _inner(fout_name, suffix, adpt_num_iter,suffix_ref=None,precision=1E-10):
-        if suffix_ref is None :
-            suffix_ref=suffix
-        for i_iter in range(adpt_num_iter+1):
-            filename     = fout_name + "-{}".format(suffix) + "_iter-{0:04d}.dat".format(i_iter)
-            filename_ref = fout_name + "-{}".format(suffix_ref) + "_iter-{0:04d}.dat".format(i_iter)
-            E_titles, data_energy, data, data_smooth = read_energyresult_dat(filename)
-=======
     def _inner(fout_name, suffix, adpt_num_iter, suffix_ref=None, precision=1E-10):
         if suffix_ref is None:
             suffix_ref = suffix
@@ -53,19 +44,13 @@
             filename_ref = fout_name + f"-{suffix_ref}_iter-{i_iter:04d}.dat"
             path_filename = os.path.join(output_dir, filename)
             E_titles, data_energy, data, data_smooth = read_energyresult_dat(path_filename)
->>>>>>> 3b97f4b9
             path_filename_ref = os.path.join(rootdir, 'reference', filename_ref)
             E_titles_ref, data_energy_ref, data_ref, data_smooth_ref = read_energyresult_dat(path_filename_ref)
 
             assert E_titles == E_titles_ref
             assert data_energy == approx(data_energy_ref, abs=precision)
-<<<<<<< HEAD
-            assert data == approx(data_ref, abs=precision), "data of {} {} at iteration {} give a maximal; absolute difference of {}. files {} and {}".format(fout_name,suffix,i_iter,np.max(np.abs(data-data_ref)),filename,path_filename_ref)
-            assert data_smooth == approx(data_smooth_ref, abs=precision), "smoothed data of {} {} at iteration {} give a maximal; absolute difference of {}.  . files {} and {}".format(fout_name,suffix,i_iter,np.max(np.abs(data-data_ref)),filename,path_filename_ref)
-=======
             assert data == approx(data_ref, abs=precision), error_message(
                 fout_name, suffix, i_iter, np.max(np.abs(data - data_ref)), path_filename, path_filename_ref)
             assert data_smooth == approx(data_smooth_ref, abs=precision), "smoothed " + error_message(
                 fout_name, suffix, i_iter, np.max(np.abs(data_smooth-data_smooth_ref)), path_filename, path_filename_ref)
->>>>>>> 3b97f4b9
     return _inner