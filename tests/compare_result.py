"""Compare results."""

import os

import numpy as np
import pytest
from pytest import approx

def read_energyresult_dat(filename):
    """Read .dat file output of EnergyResult."""
    data_raw = np.loadtxt(filename)
    with open(filename, 'r') as f:
        firstline = f.readline().split()

    # energy titles: before 'x' or 'xx' or 'xxx' or ... occurs.
    E_titles = []
    for title in firstline[1:]:
        if title in ['x' * n for n in range(1, 10)]:
            break
        E_titles.append(title)
    N_energies = len(E_titles)

    data_energy = data_raw[:, :N_energies]

    n_data = (data_raw.shape[1] - N_energies) // 2
    data = data_raw[:, N_energies:N_energies+n_data]
    data_smooth = data_raw[:, N_energies+n_data:]

    return E_titles, data_energy, data, data_smooth

def error_message(fout_name, suffix, i_iter, abs_err, filename, filename_ref):
    return (f"data of {fout_name} {suffix} at iteration {i_iter} give a maximal "
            f"absolute difference of {abs_err}. Files {filename} and {filename_ref}")


@pytest.fixture
def compare_energyresult(output_dir, rootdir):
    """Compare dat file output of EnergyResult with the file in reference folder"""
<<<<<<< HEAD
    def _inner(fout_name, suffix, adpt_num_iter,suffix_ref=None,precision=None):
        if suffix_ref is None :
            suffix_ref=suffix
=======
    def _inner(fout_name, suffix, adpt_num_iter, suffix_ref=None, precision=1E-10):
        if suffix_ref is None:
            suffix_ref = suffix
>>>>>>> 750c8cf0
        for i_iter in range(adpt_num_iter+1):
            filename     = fout_name + f"-{suffix}_iter-{i_iter:04d}.dat"
            filename_ref = fout_name + f"-{suffix_ref}_iter-{i_iter:04d}.dat"
            path_filename = os.path.join(output_dir, filename)
            E_titles, data_energy, data, data_smooth = read_energyresult_dat(path_filename)
            path_filename_ref = os.path.join(rootdir, 'reference', filename_ref)
            E_titles_ref, data_energy_ref, data_ref, data_smooth_ref = read_energyresult_dat(path_filename_ref)

            if precision == None:
                precision = max(abs(np.average(data_smooth_ref) / 1E12), 1E-11)

            assert E_titles == E_titles_ref
            # assert data_energy == approx(data_energy_ref, abs=precision)
            assert data == approx(data_ref, abs=precision), error_message(
                fout_name, suffix, i_iter, np.max(np.abs(data - data_ref)), path_filename, path_filename_ref)
            assert data_smooth == approx(data_smooth_ref, abs=precision), "smoothed " + error_message(
                fout_name, suffix, i_iter, np.max(np.abs(data_smooth-data_smooth_ref)), path_filename, path_filename_ref)
    return _inner<|MERGE_RESOLUTION|>--- conflicted
+++ resolved
@@ -36,15 +36,9 @@
 @pytest.fixture
 def compare_energyresult(output_dir, rootdir):
     """Compare dat file output of EnergyResult with the file in reference folder"""
-<<<<<<< HEAD
     def _inner(fout_name, suffix, adpt_num_iter,suffix_ref=None,precision=None):
         if suffix_ref is None :
             suffix_ref=suffix
-=======
-    def _inner(fout_name, suffix, adpt_num_iter, suffix_ref=None, precision=1E-10):
-        if suffix_ref is None:
-            suffix_ref = suffix
->>>>>>> 750c8cf0
         for i_iter in range(adpt_num_iter+1):
             filename     = fout_name + f"-{suffix}_iter-{i_iter:04d}.dat"
             filename_ref = fout_name + f"-{suffix_ref}_iter-{i_iter:04d}.dat"
