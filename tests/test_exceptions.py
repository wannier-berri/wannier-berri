--- conflicted
+++ resolved
@@ -107,10 +107,7 @@
         pytest.xfail("failed to import tbmodels")
     with pytest.raises(ValueError):
         wberri.system.System_TBmodels(wberri.models.Haldane_tbm(delta=0.2, hop1=-1.0, hop2=0.15), spin=True)
-<<<<<<< HEAD
-=======
 
->>>>>>> af990e1d
 
 
 def test_system_GaAs_tb_morb_fail():
