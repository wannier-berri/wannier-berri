"""Create system objects."""

import os
import tarfile

import pytest
import numpy as np

import wannierberri as wberri
import wannierberri.symmetry as SYM
from wannierberri import models as wb_models

from common import ROOT_DIR

symmetries_Fe = [SYM.C4z, SYM.C2x * SYM.TimeReversal, SYM.Inversion]
symmetries_Te = ["C3z", "C2x", "TimeReversal"]
symmetries_GaAs = [SYM.C4z * SYM.Inversion, SYM.TimeReversal, SYM.Rotation(3, [1, 1, 1])]

Efermi_Fe = np.linspace(17, 18, 11)
Efermi_Te_gpaw = np.linspace(4, 8, 11)
Efermi_Fe_FPLO = np.linspace(-0.5, 0.5, 11)
Efermi_GaAs = np.linspace(7, 9, 11)
Efermi_Haldane = np.linspace(-3, 3, 11)
Efermi_CuMnAs_2d = np.linspace(-2, 2, 11)
Efermi_Chiral = np.linspace(-5, 8, 27)


def create_W90_files(seedname, tags_needed, data_dir):
    """
    Extract the compressed amn and mmn data files.
    Create files listed in tags_needed using utils.mmn2uHu.
    """

    # Extract files if is not already done
    for tag in ["mmn", "amn"]:
        if not os.path.isfile(os.path.join(data_dir, "{}.{}".format(seedname, tag))):
            tar = tarfile.open(os.path.join(data_dir, "{}.{}.tar.gz".format(seedname, tag)))
            for tarinfo in tar:
                tar.extract(tarinfo, data_dir)

    # Compute tags only if the corresponding files do not exist
    tags_compute = []
    for tag in tags_needed:
        if not os.path.isfile(os.path.join(data_dir, "{}.{}".format(seedname, tag))):
            tags_compute.append(tag)

    if len(tags_compute) > 0:
        kwargs = {}
        for tag in tags_compute:
            kwargs["write" + tag.upper()] = True

        nb_out_list = wberri.utils.mmn2uHu.run_mmn2uHu(
            seedname, INPUTDIR=data_dir, OUTDIR=str(data_dir) + "/reduced", **kwargs)
        nb_out = nb_out_list[0]

        for tag in tags_compute:
            result_dir = os.path.join(data_dir, "reduced_NB={0}".format(nb_out))
            os.rename(
                os.path.join(result_dir, "{0}_nbs={1}.{2}".format(seedname, nb_out, tag)),
                os.path.join(data_dir, "{}.{}".format(seedname, tag)))


@pytest.fixture(scope="session")
def create_files_Fe_W90():
    """Create data files for Fe: uHu, uIu, sHu, and sIu"""

    seedname = "Fe"
    tags_needed = ["uHu", "uIu", "sHu", "sIu"]  # Files to calculate if they do not exist
    data_dir = os.path.join(ROOT_DIR, "data", "Fe_Wannier90")

    create_W90_files(seedname, tags_needed, data_dir)

    return data_dir


@pytest.fixture(scope="session")
def create_files_GaAs_W90():
    """Create data files for Fe: uHu, uIu, sHu, and sIu"""

    seedname = "GaAs"
    tags_needed = ["uHu", "uIu", "sHu", "sIu"]  # Files to calculate if they do not exist
    data_dir = os.path.join(ROOT_DIR, "data", "GaAs_Wannier90")

    create_W90_files(seedname, tags_needed, data_dir)

    return data_dir


@pytest.fixture(scope="session")
def system_Fe_W90(create_files_Fe_W90):
    """Create system for Fe using Wannier90 data"""

    data_dir = create_files_Fe_W90

    # Load system
    seedname = os.path.join(data_dir, "Fe")
    system = wberri.system.System_w90(
        seedname, berry=True, morb=True, SHCqiao=True, SHCryoo=True, transl_inv=False, use_wcc_phase=False)
    system.set_symmetry(symmetries_Fe)
    return system


@pytest.fixture(scope="session")
def system_Fe_W90_wcc(create_files_Fe_W90):
    """Create system for Fe using Wannier90 data"""

    data_dir = create_files_Fe_W90

    # Load system
    seedname = os.path.join(data_dir, "Fe")
    system = wberri.system.System_w90(seedname, morb=True, SHCqiao=False, SHCryoo=False, transl_inv=False, use_wcc_phase=True)
    system.set_symmetry(symmetries_Fe)
    return system


@pytest.fixture(scope="session")
def system_Fe_sym_W90(create_files_Fe_W90):
    """Create system for Fe symmetrization using Wannier90 data"""

    data_dir = os.path.join(ROOT_DIR, "data", "Fe_sym_Wannier90")
    create_W90_files('Fe_sym', ['uHu'], data_dir)

    # Load system
    seedname = os.path.join(data_dir, "Fe_sym")
    system = wberri.system.System_w90(seedname, berry=True, morb=True, spin=True, use_ws=False)
    system.set_symmetry(symmetries_Fe)
    system.symmetrize(
        proj=['Fe:sp3d2;t2g'],
        atom_name=['Fe'],
        positions=[[0, 0, 0]],
        magmom=[[0., 0., -2.31]],
        soc=True,
        DFT_code='qe')

    return system


@pytest.fixture(scope="session")
def system_GaAs_W90(create_files_GaAs_W90):
    """Create system for GaAs using Wannier90 data"""

    data_dir = create_files_GaAs_W90

    # Load system
    seedname = os.path.join(data_dir, "GaAs")
    system = wberri.system.System_w90(seedname, berry=True, morb=True, spin=True, transl_inv=False)

    return system


@pytest.fixture(scope="session")
def system_GaAs_W90_wcc(create_files_GaAs_W90):
    """Create system for GaAs using Wannier90 data with wcc phases"""

    data_dir = create_files_GaAs_W90

    # Load system
    seedname = os.path.join(data_dir, "GaAs")
    system = wberri.system.System_w90(seedname, morb=True, transl_inv=False, spin=True, use_wcc_phase=True)

    return system


@pytest.fixture(scope="session")
def system_GaAs_tb():
    """Create system for GaAs using _tb.dat data"""

    data_dir = os.path.join(ROOT_DIR, "data", "GaAs_Wannier90")
    if not os.path.isfile(os.path.join(data_dir, "GaAs_tb.dat")):
        tar = tarfile.open(os.path.join(data_dir, "GaAs_tb.dat.tar.gz"))
        for tarinfo in tar:
            tar.extract(tarinfo, data_dir)

    seedname = os.path.join(data_dir, "GaAs_tb.dat")
    system = wberri.system.System_tb(seedname, berry=True)

    return system


@pytest.fixture(scope="session")
def system_GaAs_sym_tb():
    """Create system for GaAs using sym_tb.dat data"""

    data_dir = os.path.join(ROOT_DIR, "data", "GaAs_Wannier90")
    if not os.path.isfile(os.path.join(data_dir, "GaAs_sym_tb.dat")):
        tar = tarfile.open(os.path.join(data_dir, "GaAs_sym_tb.dat.tar.gz"))
        for tarinfo in tar:
            tar.extract(tarinfo, data_dir)

    seedname = os.path.join(data_dir, "GaAs_sym_tb.dat")
    system = wberri.system.System_tb(seedname, berry=True, use_ws=False)
    system.symmetrize(
        positions=np.array([[0.0, 0.0, 0.0], [0.25, 0.25, 0.25]]),
        atom_name=['Ga', 'As'],
        proj=['Ga:sp3', 'As:sp3'],
        soc=True,
        DFT_code='vasp')
    return system


@pytest.fixture(scope="session")
def system_GaAs_tb_wcc():
    """Create system for GaAs using _tb_dat data"""

    data_dir = os.path.join(ROOT_DIR, "data", "GaAs_Wannier90")
    if not os.path.isfile(os.path.join(data_dir, "GaAs_tb.dat")):
        tar = tarfile.open(os.path.join(data_dir, "GaAs_tb.dat.tar.gz"))
        for tarinfo in tar:
            tar.extract(tarinfo, data_dir)
    # Load system
    seedname = os.path.join(data_dir, "GaAs_tb.dat")
    system = wberri.system.System_tb(seedname, berry=True, use_wcc_phase=True)

    return system


@pytest.fixture(scope="session")
def system_GaAs_tb_wcc_ws():
    """Create system for GaAs using _tb_dat data"""

    data_dir = os.path.join(ROOT_DIR, "data", "GaAs_Wannier90")
    if not os.path.isfile(os.path.join(data_dir, "GaAs_tb.dat")):
        tar = tarfile.open(os.path.join(data_dir, "GaAs_tb.dat.tar.gz"))
        for tarinfo in tar:
            tar.extract(tarinfo, data_dir)
    # Load system
    seedname = os.path.join(data_dir, "GaAs_tb.dat")
    system = wberri.system.System_tb(seedname, berry=True, use_wcc_phase=True, use_ws=True, mp_grid=(2, 2, 2))

    return system


# Haldane model from TBmodels
model_tbmodels_Haldane = wb_models.Haldane_tbm(delta=0.2, hop1=-1.0, hop2=0.15)


@pytest.fixture(scope="session")
def system_Haldane_TBmodels():
    # Load system
    system = wberri.system.System_TBmodels(model_tbmodels_Haldane, berry=True)
    system.set_symmetry(["C3z"])
    return system


@pytest.fixture(scope="session")
def system_Haldane_TBmodels_internal():
    # Load system
    system = wberri.system.System_TBmodels(model_tbmodels_Haldane, berry=False)
    system.set_symmetry(["C3z"])
    return system


# Haldane model from PythTB
model_pythtb_Haldane = wb_models.Haldane_ptb(delta=0.2, hop1=-1.0, hop2=0.15)


@pytest.fixture(scope="session")
def system_Haldane_PythTB():
    """Create system for Haldane model using PythTB"""
    # Load system
    system = wberri.system.System_PythTB(model_pythtb_Haldane, berry=True)
    system.set_symmetry(["C3z"])
    return system


# Chiral model
# A chiral system that also breaks time-reversal. It can be used to test almost any quantity.
model_Chiral_left = wb_models.Chiral(
    delta=2, hop1=1, hop2=1. / 3, phi=np.pi / 10, hopz_left=0.2, hopz_right=0.0, hopz_vert=0)
model_Chiral_left_TR = wb_models.Chiral(
    delta=2, hop1=1, hop2=1. / 3, phi=-np.pi / 10, hopz_left=0.2, hopz_right=0.0, hopz_vert=0)
model_Chiral_right = wb_models.Chiral(
    delta=2, hop1=1, hop2=1. / 3, phi=np.pi / 10, hopz_left=0.0, hopz_right=0.2, hopz_vert=0)


@pytest.fixture(scope="session")
def system_Chiral_left():
    system = wberri.system.System_PythTB(model_Chiral_left, use_wcc_phase=True)
    system.set_symmetry(["C3z"])
    return system


@pytest.fixture(scope="session")
def system_Chiral_left_TR():
    system = wberri.system.System_PythTB(model_Chiral_left_TR, use_wcc_phase=True)
    system.set_symmetry(["C3z"])
    return system


@pytest.fixture(scope="session")
def system_Chiral_right():
    system = wberri.system.System_PythTB(model_Chiral_right, use_wcc_phase=True)
    system.set_symmetry(["C3z"])
    return system


# Systems from FPLO code interface


@pytest.fixture(scope="session")
def system_Fe_FPLO():
    """Create system for Fe using  FPLO  data"""
    path = os.path.join(ROOT_DIR, "data", "Fe_FPLO", "+hamdata")
    system = wberri.system.System_fplo(path, use_wcc_phase=False, morb=True, spin=True)
    system.set_symmetry(symmetries_Fe)
    return system


@pytest.fixture(scope="session")
def system_Fe_FPLO_wcc():
    """Create system for Fe using  FPLO  data"""
    path = os.path.join(ROOT_DIR, "data", "Fe_FPLO", "+hamdata")
    system = wberri.system.System_fplo(path, use_wcc_phase=True, morb=True, spin=True)
    system.set_symmetry(symmetries_Fe)
    return system


# CuMnAs 2D model
# These parameters provide ~0.4eV gap between conduction and valence bands
# and splitting into subbands is within 0.04 eV
model_CuMnAs_2d_broken = wb_models.CuMnAs_2d(nx=0, ny=1, nz=0, hop1=1, hop2=0.08, l=0.8, J=1, dt=0.01)


@pytest.fixture(scope="session")
def system_CuMnAs_2d_broken():
    system = wberri.system.System_PythTB(model_CuMnAs_2d_broken, use_wcc_phase=True)
    return system


# Systems from ASE+gpaw code interface

@pytest.fixture(scope="session")
def data_Te_ASE():
    """read data for Te from ASE+GPAW"""
<<<<<<< HEAD
    import gpaw
=======
    try:
        import gpaw
    except (ImportError, ModuleNotFoundError):
        pytest.xfail("failed to import gpaw")
>>>>>>> d5ff6ea9
    import ase
    import ase.dft.wannier

    path = os.path.join(ROOT_DIR, "data", "Te_ASE")
    calc = gpaw.GPAW(os.path.join(path, "Te.gpw"))
    wan = ase.dft.wannier.Wannier(nwannier=12, calc=calc, file=os.path.join(path, 'wannier-12.json'))
    return wan,calc


@pytest.fixture(scope="session")
def system_Te_ASE(data_Te_ASE):
    """Create system for Te using  ASE+GPAW data with use_wcc_phase=False"""
    wan,calc = data_Te_ASE
    system = wberri.system.System_ASE(wan, ase_calc=calc, use_wcc_phase=False, berry=True)
    system.set_symmetry(symmetries_Te)
    return system


@pytest.fixture(scope="session")
def system_Te_ASE_wcc(data_Te_ASE):
    """Create system for Te using  ASE+GPAW data with use_wcc_phase=True"""
    wan,calc = data_Te_ASE
    system = wberri.system.System_ASE(wan, ase_calc=calc, use_wcc_phase=True, berry=False)
    system.set_symmetry(symmetries_Te)
    return system<|MERGE_RESOLUTION|>--- conflicted
+++ resolved
@@ -332,14 +332,10 @@
 @pytest.fixture(scope="session")
 def data_Te_ASE():
     """read data for Te from ASE+GPAW"""
-<<<<<<< HEAD
-    import gpaw
-=======
     try:
         import gpaw
     except (ImportError, ModuleNotFoundError):
         pytest.xfail("failed to import gpaw")
->>>>>>> d5ff6ea9
     import ase
     import ase.dft.wannier
 
