"""Test the anomalous Hall conductivity."""

import numpy as np
import pytest
from pytest import approx

import wannierberri as wberri

from create_system import create_files_Fe_W90,  create_files_GaAs_W90,  system_Fe_W90, system_Fe_W90_wcc,system_GaAs_W90 ,system_GaAs_W90_wcc
from compare_result import compare_energyresult

def check_integrate(system,quantities,fout_name,Efermi,comparer,numproc=0,grid_param={'NK':[6,6,6],'NKFFT':[3,3,3]},additional_parameters={},adpt_num_iter=1,suffix="",precision=1e-10,parallel_module='multiprocessing',extra_precision={}):
    grid = wberri.Grid(system, **grid_param)
    result = wberri.integrate(system,
            grid = grid,
            Efermi = Efermi,
#            omega = omega,
            quantities = quantities,
            numproc = numproc,
            adpt_num_iter = adpt_num_iter,
            parameters = additional_parameters,
            fout_name = fout_name,
            suffix=suffix,
            restart = False,
            )
    if len(suffix)>0:
        suffix="-"+suffix

    for quant in quantities:
        data=result.results.get(quant).data
        assert data.shape[0] == len(Efermi)
        assert np.all( np.array(data.shape[1:]) == 3)
        prec=extra_precision[quant] if quant in extra_precision else precision
        comparer(fout_name, quant+suffix,  adpt_num_iter , suffix_ref=compare_quant(quant) ,precision=prec )


@pytest.fixture(scope="module")
def Efermi_Fe():
    return np.linspace(17,18,11)


@pytest.fixture(scope="module")
def Efermi_GaAs():
    return np.linspace(7,9,11)


@pytest.fixture(scope="module")
def quantities_Fe():
    return  ['ahc','ahc_ocean','dos','cumdos'  ,'conductivity_ohmic','conductivity_ohmic_fsurf']


@pytest.fixture(scope="module")
def quantities_GaAs():
    return  ["berry_dipole","berry_dipole_ocean","berry_dipole_fsurf"]


def compare_quant(quant):
    compare= {'ahc_ocean':'ahc',"berry_dipole_ocean":"berry_dipole"}
    if quant in compare:
        return compare[quant]
    else:
        return quant



def test_Fe(system_Fe_W90, compare_energyresult,quantities_Fe,Efermi_Fe):
    """Test anomalous Hall conductivity , ohmic conductivity, dos, cumdos"""
    check_integrate(system_Fe_W90 , quantities_Fe , fout_name="berry_Fe_W90" , suffix="" , Efermi=Efermi_Fe , comparer=compare_energyresult )


def test_Fe_wcc(system_Fe_W90_wcc, compare_energyresult,quantities_Fe,Efermi_Fe):
    """Test anomalous Hall conductivity , ohmic conductivity, dos, cumdos"""
    check_integrate(system_Fe_W90_wcc , quantities_Fe , fout_name="berry_Fe_W90" , suffix="wcc" , Efermi=Efermi_Fe , comparer=compare_energyresult )


def test_GaAs(system_GaAs_W90, compare_energyresult,quantities_GaAs,Efermi_GaAs):
    """Test berry dipole"""
    check_integrate(system_GaAs_W90 , quantities_GaAs , fout_name="berry_GaAs_W90" , suffix="" , Efermi=Efermi_GaAs , comparer=compare_energyresult ,
                  extra_precision = {"berry_dipole_fsurf":1e-6} )   # This is a low precision for the nonabelian thing, not sure if it does not indicate a problem, or is a gauge-dependent thing

def test_GaAs_wcc(system_GaAs_W90_wcc, compare_energyresult,quantities_GaAs,Efermi_GaAs):
    """Test berry dipole with wcc_phase"""
    check_integrate(system_GaAs_W90_wcc , quantities_GaAs , fout_name="berry_GaAs_W90" , suffix="wcc" , Efermi=Efermi_GaAs , comparer=compare_energyresult ,
<<<<<<< HEAD
                  precision=1e-10 ,extra_precision = {"berry_dipole_fsurf":1e-5} )   # This is a low precision for the nonabelian thing, not sure if it does not indicate a problem


def test_Fe_parallel_multiprocessing(system_Fe_W90, compare_energyresult,quantities_Fe,Efermi_Fe):
    """Test anomalous Hall conductivity , ohmic conductivity, dos, cumdos"""
    check_integrate(system_Fe_W90 , quantities_Fe , fout_name="berry_Fe_W90" , suffix="paral-mult-4" , Efermi=Efermi_Fe , comparer=compare_energyresult,numproc=4,parallel_module='multiprocessing' )


def test_Fe_parallel_ray(system_Fe_W90, compare_energyresult,quantities_Fe,Efermi_Fe):
    """Test anomalous Hall conductivity , ohmic conductivity, dos, cumdos"""
    check_integrate(system_Fe_W90 , quantities_Fe , fout_name="berry_Fe_W90" , suffix="paral-ray-4" , Efermi=Efermi_Fe , comparer=compare_energyresult,numproc=4,parallel_module='ray')
=======
                  precision=1e-10 ,extra_precision = {"berry_dipole_fsurf":1e-6} )   # This is a low precision for the nonabelian thing, not sure if it does not indicate a problem
>>>>>>> 7dd17bb2
<|MERGE_RESOLUTION|>--- conflicted
+++ resolved
@@ -81,8 +81,7 @@
 def test_GaAs_wcc(system_GaAs_W90_wcc, compare_energyresult,quantities_GaAs,Efermi_GaAs):
     """Test berry dipole with wcc_phase"""
     check_integrate(system_GaAs_W90_wcc , quantities_GaAs , fout_name="berry_GaAs_W90" , suffix="wcc" , Efermi=Efermi_GaAs , comparer=compare_energyresult ,
-<<<<<<< HEAD
-                  precision=1e-10 ,extra_precision = {"berry_dipole_fsurf":1e-5} )   # This is a low precision for the nonabelian thing, not sure if it does not indicate a problem
+                  precision=1e-10 ,extra_precision = {"berry_dipole_fsurf":1e-6} )   # This is a low precision for the nonabelian thing, not sure if it does not indicate a problem
 
 
 def test_Fe_parallel_multiprocessing(system_Fe_W90, compare_energyresult,quantities_Fe,Efermi_Fe):
@@ -92,7 +91,4 @@
 
 def test_Fe_parallel_ray(system_Fe_W90, compare_energyresult,quantities_Fe,Efermi_Fe):
     """Test anomalous Hall conductivity , ohmic conductivity, dos, cumdos"""
-    check_integrate(system_Fe_W90 , quantities_Fe , fout_name="berry_Fe_W90" , suffix="paral-ray-4" , Efermi=Efermi_Fe , comparer=compare_energyresult,numproc=4,parallel_module='ray')
-=======
-                  precision=1e-10 ,extra_precision = {"berry_dipole_fsurf":1e-6} )   # This is a low precision for the nonabelian thing, not sure if it does not indicate a problem
->>>>>>> 7dd17bb2
+    check_integrate(system_Fe_W90 , quantities_Fe , fout_name="berry_Fe_W90" , suffix="paral-ray-4" , Efermi=Efermi_Fe , comparer=compare_energyresult,numproc=4,parallel_module='ray')