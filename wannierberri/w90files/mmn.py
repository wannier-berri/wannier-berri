--- conflicted
+++ resolved
@@ -283,7 +283,6 @@
         MMN or np.ndarray
             the MMN object ( if `return_object` is True ) or the data as a numpy array ( if `return_object` is False )
         """
-<<<<<<< HEAD
         if symmetrizer is None:
             symmetrizer = bandstructure.symmetrizer
         if kpt_latt is None:
@@ -296,12 +295,10 @@
         NK = kpt_latt.shape[0]
 
         kpoints_sel = [bandstructure.kpoints[ik] for ik in selected_kpoints]
-=======
         from ..import IRREP_IRREDUCIBLE_VERSION
         from packaging import version
         from irrep import __version__ as irrep__version__
         irrep_new_version = (version.parse(irrep__version__) >= IRREP_IRREDUCIBLE_VERSION)
->>>>>>> d9726925
 
         spinor = bandstructure.spinor
         nspinor = 2 if spinor else 1
@@ -342,17 +339,12 @@
                         f"Check the parameters of `find_bk_vectors`."
                     )
         if irrep_new_version:
-            ig_list = [kp.ig for kp in bandstructure.kpoints]
+            ig_list = [kp.ig for kp in kpoints_sel]
         else:
-            ig_list = [kp.ig.T for kp in bandstructure.kpoints]
-
-<<<<<<< HEAD
-        igmin_k = np.array([kp.ig[:3, :].min(axis=1) for kp in kpoints_sel])
-        igmax_k = np.array([kp.ig[:3, :].max(axis=1) for kp in kpoints_sel])
-=======
+            ig_list = [kp.ig.T for kp in kpoints_sel]
+
         igmin_k = np.array([ig[:, :3].min(axis=0) for ig in ig_list])
         igmax_k = np.array([ig[:, :3].max(axis=0) for ig in ig_list])
->>>>>>> d9726925
 
         print(f"igmin_k = {igmin_k}, igmax_k = {igmax_k}")
 
@@ -378,29 +370,19 @@
         kpoints_extra = {} # a dictionary to store kpoints that are not in the original bandstructure
                            # but are needed for the finite-difference scheme (obtained by symmetry)
         einsum_path = None
-<<<<<<< HEAD
         for ik1 in kptirr:
             kp1 = kpoints_sel[ik1]
-            for ig, g in enumerate(kp1.ig.T):
-                g_loc = g[:3] - igmin_glob
-                assert np.all(g_loc >= 0) and np.all(g_loc < ig_grid), \
-                    f"g_loc {g_loc} out of bounds for ig_grid {ig_grid} at ik1={ik1}, ig={ig}"
-=======
-        for ik1 in selected_kpoints:
-            kp1 = bandstructure.kpoints[ik1]
             ig_loc = kp1.ig if irrep_new_version else kp1.ig.T
             WF_loc = kp1.WF if irrep_new_version else kp1.WF.reshape((kp1.WF.shape[0], -1, nspinor), order='F')
             for ig, g in enumerate(ig_loc):
-                _g = g[:3] - igmin_glob
+                g = g[:3] - igmin_glob
                 assert np.all(_g >= 0) and np.all(_g < ig_grid), \
                     f"g {_g} out of bounds for ig_grid {ig_grid} at ik1={ik1}, ig={ig}"
->>>>>>> d9726925
                 for ispinor in range(nspinor):
                     bra[:, ispinor, _g[0], _g[1], _g[2]] = WF_loc[:, ig, ispinor].conj()
             if normalize:
                 bra[:] = bra / norm[ik1][:, None, None, None, None]
             for ib, ik2 in enumerate(neighbours[ik1]):
-<<<<<<< HEAD
                 kp2 = kpoints_sel[ik2]
                 if ik2 in kptirr:
                     kp2 = kpoints_sel[ik2]
@@ -408,19 +390,13 @@
                     if ik2 not in kpoints_extra:
                         kp2 = bandstructure.kpoints.get_transformed_copy()
                     kp2 = kpoints_extra[ik2] 
-                for ig, g in enumerate(kp2.ig.T):
-                    g_loc = g[:3] - igmin_glob - G[ik1][ib]
-                    assert np.all(g_loc >= 0) and np.all(g_loc < ig_grid), \
-                        f"g_loc {g_loc} out of bounds for ig_grid {ig_grid} at ik1={ik1}, inb={ib}, ik2={ik2}"
-=======
-                kp2 = bandstructure.kpoints[ik2]
                 WF2_loc = kp2.WF if irrep_new_version else kp2.WF.reshape((kp2.WF.shape[0], -1, nspinor), order='F')
                 ig2_loc = kp2.ig if irrep_new_version else kp2.ig.T
+
                 for ig, g in enumerate(ig2_loc):
                     _g = g[:3] - igmin_glob - G[ik1][ib]
                     assert np.all(_g >= 0) and np.all(_g < ig_grid), \
                         f"g_loc {_g} out of bounds for ig_grid {ig_grid} at ik1={ik1}, inb={ib}, ik2={ik2}"
->>>>>>> d9726925
                     for ispinor in range(nspinor):
                         ket[:, ispinor, _g[0], _g[1], _g[2]] = WF2_loc[:, ig, ispinor]
                 if normalize:
