import numpy as np
from .w90file import W90_file, auto_kptirr, check_shape
from ..io import FortranFileR
from ..utility import pauli_xyz


class SPN(W90_file):
    """
    SPN.data[ik, m, n, ipol] = <u_{m,k}|S_ipol|u_{n,k}>
    """

    extension = "spn"

    def __init__(self, data, NK=None):
        super().__init__(data=data, NK=NK)
        shape = check_shape(self.data)
        self.NB = shape[0]
        assert shape == (self.NB, self.NB, 3), f"SPN data must have shape (NB, NB, 3), got {shape}"


    @classmethod
    def from_w90_file(cls, seedname='wannier90', formatted=False):
        print("----------\n SPN  \n---------\n")
        if formatted:
            f_spn_in = open(seedname + ".spn", 'r')
            SPNheader = f_spn_in.readline().strip()
            nbnd, NK = (int(x) for x in f_spn_in.readline().split())
        else:
            f_spn_in = FortranFileR(seedname + ".spn")
            SPNheader = (f_spn_in.read_record(dtype='c'))
            nbnd, NK = f_spn_in.read_record(dtype=np.int32)
            SPNheader = "".join(a.decode('ascii') for a in SPNheader)

        print(f"reading {seedname}.spn : {SPNheader}")

        indm, indn = np.tril_indices(nbnd)
        data = np.zeros((NK, nbnd, nbnd, 3), dtype=complex)

        for ik in range(NK):
            A = np.zeros((3, nbnd, nbnd), dtype=complex)
            if formatted:
                tmp = np.array([f_spn_in.readline().split() for i in range(3 * nbnd * (nbnd + 1) // 2)], dtype=float)
                tmp = tmp[:, 0] + 1.j * tmp[:, 1]
            else:
                tmp = f_spn_in.read_record(dtype=np.complex128)
            A[:, indn, indm] = tmp.reshape(3, nbnd * (nbnd + 1) // 2, order='F')
            check = np.einsum('ijj->', np.abs(A.imag))
            A[:, indm, indn] = A[:, indn, indm].conj()
            if check > 1e-10:
                raise RuntimeError(f"REAL DIAG CHECK FAILED : {check}")
            data[ik] = A.transpose(1, 2, 0)
        print("----------\n SPN OK  \n---------\n")
        return SPN(data=data)

    @classmethod
    def from_bandstructure(cls, bandstructure,
                           normalize=True, verbose=False,
                           selected_kpoints=None,
                           kptirr=None,
                           NK=None
                           ):
        """
        Create an SPN object from a BandStructure object
        So far only delta-localised s-orbitals are implemented

        Parameters
        ----------
        bandstructure : BandStructure
            the band structure object
        normalize : bool
            if True, the wavefunctions are normalised
        """
<<<<<<< HEAD
        NK, selected_kpoints, kptirr = auto_kptirr(
            bandstructure, selected_kpoints=selected_kpoints, kptirr=kptirr, NK=NK)
=======
        from ..import IRREP_IRREDUCIBLE_VERSION
        from packaging import version
        from irrep import __version__ as irrep__version__
        irrep_new_version = (version.parse(irrep__version__) >= IRREP_IRREDUCIBLE_VERSION)
>>>>>>> d9726925

        assert bandstructure.spinor, "SPN only works for spinor bandstructures"

        if verbose:
            print(f"Creating SPN from bandstructure with {bandstructure.num_bands} bands and {len(bandstructure.kpoints)} k-points")
        data = {}
        for ikirr in kptirr:
            kp = bandstructure.kpoints[selected_kpoints[ikirr]]
            print(f"setting spn for k={kp.k}")
            ng = kp.ig.shape[1]
            wf = kp.WF if irrep_new_version else kp.WF.reshape((bandstructure.num_bands, ng, 2), order='F')
            if normalize:
<<<<<<< HEAD
                wf /= np.linalg.norm(wf, axis=1)[:, None]
            wf = wf.reshape((bandstructure.num_bands, 2, ng), order='C')
            data_k = np.einsum('mri,nsi,rst->mnt', wf.conj(), wf, pauli_xyz)
            data[ikirr] = data_k
=======
                wf /= np.linalg.norm(wf, axis=(1, 2))[:, None, None]
            # wf = wf.reshape((bandstructure.num_bands, 2, ng), order='C')
            data_k = np.einsum('mir,nis,rst->mnt', wf.conj(), wf, pauli_xyz)
            data.append(data_k)
>>>>>>> d9726925

        print(f"length of data = {len(data)}")
        print("NK={self.NK}")
        return SPN(data=data, NK=NK)

    def select_bands(self, selected_bands):
        return super().select_bands(selected_bands, dimensions=(0, 1))<|MERGE_RESOLUTION|>--- conflicted
+++ resolved
@@ -70,15 +70,12 @@
         normalize : bool
             if True, the wavefunctions are normalised
         """
-<<<<<<< HEAD
         NK, selected_kpoints, kptirr = auto_kptirr(
             bandstructure, selected_kpoints=selected_kpoints, kptirr=kptirr, NK=NK)
-=======
         from ..import IRREP_IRREDUCIBLE_VERSION
         from packaging import version
         from irrep import __version__ as irrep__version__
         irrep_new_version = (version.parse(irrep__version__) >= IRREP_IRREDUCIBLE_VERSION)
->>>>>>> d9726925
 
         assert bandstructure.spinor, "SPN only works for spinor bandstructures"
 
@@ -91,17 +88,10 @@
             ng = kp.ig.shape[1]
             wf = kp.WF if irrep_new_version else kp.WF.reshape((bandstructure.num_bands, ng, 2), order='F')
             if normalize:
-<<<<<<< HEAD
-                wf /= np.linalg.norm(wf, axis=1)[:, None]
-            wf = wf.reshape((bandstructure.num_bands, 2, ng), order='C')
-            data_k = np.einsum('mri,nsi,rst->mnt', wf.conj(), wf, pauli_xyz)
-            data[ikirr] = data_k
-=======
                 wf /= np.linalg.norm(wf, axis=(1, 2))[:, None, None]
             # wf = wf.reshape((bandstructure.num_bands, 2, ng), order='C')
             data_k = np.einsum('mir,nis,rst->mnt', wf.conj(), wf, pauli_xyz)
-            data.append(data_k)
->>>>>>> d9726925
+            data[ikirr] = data_k
 
         print(f"length of data = {len(data)}")
         print("NK={self.NK}")
