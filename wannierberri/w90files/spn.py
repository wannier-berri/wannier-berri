import numpy as np
from .w90file import W90_file, auto_kptirr, check_shape
from ..io import FortranFileR
from ..utility import cached_einsum, pauli_xyz


class SPN(W90_file):
    """
    SPN.data[ik, m, n, ipol] = <u_{m,k}|S_ipol|u_{n,k}>
    """

    extension = "spn"

    def __init__(self, data, NK=None):
        super().__init__(data=data, NK=NK)
        shape = check_shape(self.data)
        self.NB = shape[0]
        assert shape == (self.NB, self.NB, 3), f"SPN data must have shape (NB, NB, 3), got {shape}"


    @classmethod
    def from_w90_file(cls, seedname='wannier90', formatted=False):
        print("----------\n SPN  \n---------\n")
        if formatted:
            f_spn_in = open(seedname + ".spn", 'r')
            SPNheader = f_spn_in.readline().strip()
            nbnd, NK = (int(x) for x in f_spn_in.readline().split())
        else:
            f_spn_in = FortranFileR(seedname + ".spn")
            SPNheader = (f_spn_in.read_record(dtype='c'))
            nbnd, NK = f_spn_in.read_record(dtype=np.int32)
            SPNheader = "".join(a.decode('ascii') for a in SPNheader)

        print(f"reading {seedname}.spn : {SPNheader}")

        indm, indn = np.tril_indices(nbnd)
        data = np.zeros((NK, nbnd, nbnd, 3), dtype=complex)

        for ik in range(NK):
            A = np.zeros((3, nbnd, nbnd), dtype=complex)
            if formatted:
                tmp = np.array([f_spn_in.readline().split() for i in range(3 * nbnd * (nbnd + 1) // 2)], dtype=float)
                tmp = tmp[:, 0] + 1.j * tmp[:, 1]
            else:
                tmp = f_spn_in.read_record(dtype=np.complex128)
            A[:, indn, indm] = tmp.reshape(3, nbnd * (nbnd + 1) // 2, order='F')
            check = cached_einsum('ijj->', np.abs(A.imag))
            A[:, indm, indn] = A[:, indn, indm].conj()
            if check > 1e-10:
                raise RuntimeError(f"REAL DIAG CHECK FAILED : {check}")
            data[ik] = A.transpose(1, 2, 0)
        print("----------\n SPN OK  \n---------\n")
        return SPN(data=data)

    @classmethod
    def from_bandstructure(cls, bandstructure,
                           normalize=True, verbose=False,
                           selected_kpoints=None,
                           kptirr=None,
                           NK=None
                           ):
        """
        Create an SPN object from a BandStructure object
        So far only delta-localised s-orbitals are implemented

        Parameters
        ----------
        bandstructure : BandStructure
            the band structure object
        normalize : bool
            if True, the wavefunctions are normalised
        """
        NK, selected_kpoints, kptirr = auto_kptirr(
            bandstructure, selected_kpoints=selected_kpoints, kptirr=kptirr, NK=NK)
        from ..import IRREP_IRREDUCIBLE_VERSION
        from packaging import version
        from irrep import __version__ as irrep__version__
        irrep_new_version = (version.parse(irrep__version__) >= IRREP_IRREDUCIBLE_VERSION)

        assert bandstructure.spinor, "SPN only works for spinor bandstructures"

        if verbose:
            print(f"Creating SPN from bandstructure with {bandstructure.num_bands} bands and {len(bandstructure.kpoints)} k-points")
        data = {}
        for ikirr in kptirr:
            kp = bandstructure.kpoints[selected_kpoints[ikirr]]
            print(f"setting spn for k={kp.k}")
            ng = kp.ig.shape[1]
            wf = kp.WF if irrep_new_version else kp.WF.reshape((bandstructure.num_bands, ng, 2), order='F')
            if normalize:
                wf /= np.linalg.norm(wf, axis=(1, 2))[:, None, None]
            # wf = wf.reshape((bandstructure.num_bands, 2, ng), order='C')
<<<<<<< HEAD
            data_k = np.einsum('mir,nis,rst->mnt', wf.conj(), wf, pauli_xyz)
            data[ikirr] = data_k
=======
            data_k = cached_einsum('mir,nis,rst->mnt', wf.conj(), wf, pauli_xyz)
            data.append(data_k)
>>>>>>> 11baeed0

        print(f"length of data = {len(data)}")
        print("NK={self.NK}")
        return SPN(data=data, NK=NK)

    def select_bands(self, selected_bands):
        return super().select_bands(selected_bands, dimensions=(0, 1))<|MERGE_RESOLUTION|>--- conflicted
+++ resolved
@@ -90,14 +90,9 @@
             if normalize:
                 wf /= np.linalg.norm(wf, axis=(1, 2))[:, None, None]
             # wf = wf.reshape((bandstructure.num_bands, 2, ng), order='C')
-<<<<<<< HEAD
-            data_k = np.einsum('mir,nis,rst->mnt', wf.conj(), wf, pauli_xyz)
+            data_k = cached_einsum('mir,nis,rst->mnt', wf.conj(), wf, pauli_xyz)
             data[ikirr] = data_k
-=======
-            data_k = cached_einsum('mir,nis,rst->mnt', wf.conj(), wf, pauli_xyz)
-            data.append(data_k)
->>>>>>> 11baeed0
-
+            
         print(f"length of data = {len(data)}")
         print("NK={self.NK}")
         return SPN(data=data, NK=NK)
