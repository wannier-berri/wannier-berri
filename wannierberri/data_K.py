--- conflicted
+++ resolved
@@ -266,25 +266,6 @@
     def tetraWeights(self):
         return TetraWeights(self.E_K,self.E_K_corners)
 
-<<<<<<< HEAD
-#    def get_bands_in_range(self,emin,emax):
-#        if ed is None: ed=self.NKFFT_tot
-#        select = [ np.where((self.E_K[ik]>=emin)*(self.E_K[ik]<=emax))[0] for ik in range(op,ed) ]
-#        return  [ {ib:self.E_K[ik+op,ib]  for ib in sel } for ik,sel in enumerate(select) ]
-
-#    def get_bands_below_range(self,emin,emax,op=0,ed=None):
-#        if ed is None: ed=self.NKFFT_tot
-#        res=[np.where((self.E_K[ik]<emin))[0] for ik in range(op,ed)]
-#        return [{a.max():self.E_K[ik+op,a.max()]} if len(a)>0 else [] for ik,a in enumerate(res)]
-
-#    def get_bands_in_range_sea(self,emin,emax,op=0,ed=None):
-#        if ed is None: ed=self.NKFFT_tot
-#        res=self.get_bands_in_range(emin,emax,op,ed)
-#        for ik in range(op,ed):
-#           add=np.where((self.E_K[ik]<emin))[0]
-#           if len(add)>0:
-#               res[ik-op][add.max()]=self.E_K[ik,add.max()]
-#        return res
 
     def get_bands_in_range_groups_ik(self,ik,emin,emax,degen_thresh=-1,degen_Kramers=False,sea=False):
         bands_in_range=get_bands_in_range(emin,emax,self.E_K[ik],degen_thresh=degen_thresh,degen_Kramers=degen_Kramers)
@@ -292,14 +273,6 @@
                           for ib1,ib2 in bands_in_range  
                      }
         if sea :
-=======
-    def get_bands_in_range_groups(self,emin,emax,degen_thresh=-1,degen_Kramers=False,sea=False):
-        res=[]
-        for ik in range(self.nk):
-            bands_in_range=get_bands_in_range(emin,emax,self.E_K[ik],degen_thresh=degen_thresh,degen_Kramers=degen_Kramers)
-            weights= { (ib1,ib2):self.E_K[ik,ib1:ib2].mean() for ib1,ib2 in bands_in_range }
-            if sea :
->>>>>>> cfcd5b3e
                 bandmax=get_bands_below_range(emin,self.E_K[ik])
                 if len(bands_in_range)>0 :
                     bandmax=min(bandmax, bands_in_range[0][0])
