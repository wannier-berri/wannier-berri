import numpy as np
from .__utility import  alpha_A,beta_A
import abc 
from scipy.constants import Boltzmann,elementary_charge
from .__formula_3 import Formula_ln, Matrix_ln , Matrix_GenDer_ln
#####################################################
#####################################################




class Identity(Formula_ln):
    def __init__(self):
        self.ndim=0
        self.TRodd=False
        self.Iodd=False

    def nn(self,ik,inn,out):
        return np.eye(len(inn))

    def ln(self,ik,inn,out):
        return np.zeros((len(out),len(inn)))



class Eavln(Matrix_ln):
    """ be careful : this is not a covariant matrix"""
    def __init__(self,data_K):
        super().__init__(
                       0.5* (data_K.E_K[:,:,None]+data_K.E_K[:,None,:])
                                )
        self.ndim=0
        self.TRodd=False
        self.Iodd=False


class Vln(Matrix_ln):
    def __init__(self,data_K):
        super().__init__(data_K.V_H)
        self.TRodd = True
        self.Iodd  = True

class Aln(Matrix_ln):
    def __init__(self,data_K):
        super().__init__(data_K.A_Hbar)

class Sln(Matrix_ln):
    def __init__(self,data_K):
        super().__init__(data_K.S_H)
        self.TRodd=True
        self.Iodd=False

class dSln(Matrix_ln):
    def __init__(self,data_K):
        super().__init__(data_K.delS_H)

class dAln(Matrix_ln):
    def __init__(self,data_K):
        super().__init__(data_K.A_Hbar_der)

class Wln(Matrix_ln):
    def __init__(self,data_K):
        super().__init__(data_K.del2E_H)

class Oln(Matrix_ln):
    def __init__(self,data_K):
        super().__init__(data_K.Omega_Hbar)

class Fln(Matrix_ln):
    def __init__(self,data_K):
        super().__init__(data_K.F_Hbar)


class dOln(Matrix_ln):
    def __init__(self,data_K):
        super().__init__(data_K.Omega_bar_der)

class dFln(Matrix_ln):
    def __init__(self,data_K):
        super().__init__(data_K.F_bar_der)



class Dln(Matrix_ln):

    def __init__(self,data_K):
        super().__init__(data_K.D_H)

    def nn(self,ik,inn,out):
        raise ValueError("Dln should not be called within inner states")


class DEinv_ln(Matrix_ln):

    def __init__(self,data_K):
        super(DEinv_ln,self).__init__(data_K.dEig_inv)

    def nn(self,ik,inn,out):
        raise NotImplementedError("dEinv_ln should not be called within inner states")


class DerDln(Dln):

    def __init__(self,data_K):
        self.W=Wln(data_K)
        self.V=Vln(data_K)
        self.D=Dln(data_K)
        self.dEinv=DEinv_ln(data_K)

    def ln(self,ik,inn,out):
        summ=self.W.ln(ik,inn,out)
        tmp =  np.einsum( "lpb,pnd->lnbd" , self.V.ll(ik,inn,out) , self.D.ln(ik,inn,out) )
        summ+= tmp+tmp.swapaxes(2,3)
        tmp =  -np.einsum( "lmb,mnd->lnbd" , self.D.ln(ik,inn,out) , self.V.nn(ik,inn,out) )
        summ+= tmp+tmp.swapaxes(2,3)
        summ*=-self.dEinv.ln(ik,inn,out)[:,:,None,None]
        return summ


class DerOmega_Hbar_ln(Matrix_GenDer_ln):
    r""" :math:`\overline{\Omega}^{b:d}`"""
    def __init__(self,data_K):
        super().__init__(Oln(data_K),dOln(data_K),Dln(data_K))


class DerA_Hbar_ln(Matrix_GenDer_ln):
    r""" :math:`\overline{A}^{b:d}`"""
    def __init__(self,data_K):
        super().__init__(Aln(data_K),dAln(data_K),Dln(data_K))

class DerF_Hbar_ln(Matrix_GenDer_ln):
    r""" :math:`\overline{A}^{b:d}`"""
    def __init__(self,data_K):
        super().__init__(Fln(data_K),dFln(data_K),Dln(data_K))


class DerSln(Matrix_GenDer_ln):
    r""" :math:`\overline{S}^{b:d}`"""
    def __init__(self,data_K):
        super().__init__(Sln(data_K),dSln(data_K),Dln(data_K))
        self.TRodd=False
        self.Iodd=True


class InvMass(Matrix_GenDer_ln):
    r""" :math:`\overline{V}^{b:d}`"""
    def __init__(self,data_K):
        super().__init__(Vln(data_K),Wln(data_K),Dln(data_K))
        self.TRodd=False
        self.Iodd=False

class DerWln(Matrix_GenDer_ln):
    r""" :math:`\overline{W}^{bc:d}`"""
    def __init__(self,data_K):
        super().__init__(Wln(data_K),del3E_H(data_K),Dln(data_K))
        self.TRodd=False
        self.Iodd=False


class del3E_H(Matrix_ln):
    def __init__(self,data_K):
        super().__init__(data_K.del3E_H)



##################################
###   Third derivative of  E  ####
##################################


class Der3E(Formula_ln):

    def __init__(self,data_K,**parameters):
        super().__init__(data_K,**parameters)
        self.V=Vln(data_K)
        self.D=Dln(data_K)
        self.dV=InvMass(data_K)
        self.dD=DerDln(data_K)
        self.dW=DerWln(data_K)
        self.ndim=3
        self.Iodd=True
        self.TRodd=True

    def nn(self,ik,inn,out):
        summ = np.zeros( (len(inn),len(inn),3,3,3),dtype=complex )
        summ += 1 * self.dW.nn(ik,inn,out)
        summ += 1 * np.einsum("mlac,lnb->mnabc",self.dV.nl(ik,inn,out),self.D.ln(ik,inn,out) )
        summ += 1 * np.einsum("mla,lnbc->mnabc",self.V.nl(ik,inn,out),self.dD.ln(ik,inn,out) )
        summ+=  -1 * np.einsum("mlbc,lna->mnabc",self.dD.nl(ik,inn,out),self.V.ln(ik,inn,out) )
        summ+=  -1 * np.einsum("mlb,lnac->mnabc",self.D.nl(ik,inn,out),self.dV.ln(ik,inn,out) )

        #summ+=summ.swapaxes(0,1).conj()
        return summ

    def ln(self,ik,inn,out):
        raise NotImplementedError()


#############################
###   Berry curvature    ####
#############################

class Omega(Formula_ln):

    def __init__(self,data_K,**parameters):
        super().__init__(data_K,**parameters)
        self.D=Dln(data_K)

#        print (f"Omega evaluating: internal({self.internal_terms}) and external({self.external_terms})")
        if self.external_terms:
            self.A=Aln(data_K)
            self.V=Vln(data_K)
            self.O=Oln(data_K)

        self.ndim=1
        self.Iodd=False
        self.TRodd=True

    def nn(self,ik,inn,out):
        summ = np.zeros( (len(inn),len(inn),3),dtype=complex )

        if self.internal_terms:
            summ+= -1j*np.einsum("mlc,lnc->mnc",self.D.nl(ik,inn,out)[:,:,alpha_A],self.D.ln(ik,inn,out)[:,:,beta_A])

        if self.external_terms:
            summ += 0.5 * self.O.nn(ik,inn,out)
            summ +=  -1 * np.einsum("mlc,lnc->mnc",self.D.nl(ik,inn,out)[:,:,alpha_A],self.A.ln(ik,inn,out)[:,:,beta_A])
            summ +=  +1 * np.einsum("mlc,lnc->mnc",self.D.nl(ik,inn,out)[:,:,beta_A] ,self.A.ln(ik,inn,out)[:,:,alpha_A])
            summ+=  -1j * np.einsum("mlc,lnc->mnc",self.A.nn(ik,inn,out)[:,:,alpha_A],self.A.nn(ik,inn,out)[:,:,beta_A])

        summ+=summ.swapaxes(0,1).conj()
        return summ

    def ln(self,ik,inn,out):
        raise NotImplementedError()


#############################
###   derivative of      ####
###   Berry curvature    ####
#############################


class DerOmega(Formula_ln):

    def __init__(self,data_K,**parameters):
        super().__init__(data_K,**parameters)
        self.dD = DerDln(data_K)
        self.D  = Dln(data_K)

#        print (f"derOmega evaluating: internal({self.internal_terms}) and external({self.external_terms})")

        if self.external_terms:
            self.A  = Aln(data_K)
            self.dA = DerA_Hbar_ln(data_K)
            self.dO  = DerOmega_Hbar_ln(data_K)
        self.ndim=2
        self.Iodd=True
        self.TRodd=False

    def nn(self,ik,inn,out):
        summ = np.zeros( (len(inn),len(inn),3,3),dtype=complex )
        if self.external_terms:
            summ += 0.5 * self.dO.nn(ik,inn,out)

        for s,a,b in (+1,alpha_A,beta_A),(-1,beta_A,alpha_A):
            if self.internal_terms:
                summ+= -1j*s*np.einsum("mlc,lncd->mncd",self.D.nl(ik,inn,out)[:,:,a],self.dD.ln(ik,inn,out)[:,:,b])
                pass

            if self.external_terms:
                summ +=  -1 *s* np.einsum("mlc,lncd->mncd",self.D.nl (ik,inn,out)[:,:,a]   , self.dA.ln(ik,inn,out)[:,:,b,:])
                summ +=  -1 *s* np.einsum("mlcd,lnc->mncd",self.dD.nl(ik,inn,out)[:,:,a,:] , self.A.ln (ik,inn,out)[:,:,b  ])
                summ+=  -1j *s* np.einsum("mlc,lncd->mncd",self.A.nn (ik,inn,out)[:,:,a]   , self.dA.nn(ik,inn,out)[:,:,b,:])
                pass

        summ+=summ.swapaxes(0,1).conj()
        return summ


    def ln(self,ik,inn,out):
        raise NotImplementedError()


#############################
###   orbital moment     ####
#############################


class Bln(Matrix_ln):
    def __init__(self,data_K):
        super().__init__(data_K.B_Hbar)


class Cln(Matrix_ln):
    def __init__(self,data_K):
        super().__init__(data_K.Morb_Hbar)

class Hbarln_ab(Matrix_ln):
    def __init__(self,data_K):
        super().__init__(data_K.Morb_Hbar_ab)


class Hbarln(Matrix_ln):
    def __init__(self,data_K):
        super().__init__(data_K.Morb_Hbar)


class Morb_H(Formula_ln):
    def __init__(self,data_K,**parameters):
        r"""  :math:`\varepcilon_{abc} \langle \partial_a u | H | \partial_b \rangle` """
        super().__init__(data_K,**parameters)
        if self.external_terms:
            self.A = Aln(data_K)
            self.B = Bln(data_K)
            self.C = Cln(data_K)
        self.D = Dln(data_K)
        self.E = data_K.E_K
        self.ndim=1
        self.Iodd=False
        self.TRodd=True


    def nn(self,ik,inn,out):
        summ = np.zeros( (len(inn),len(inn),3),dtype=complex )

        if self.internal_terms:
            summ+= -1j*np.einsum(  "mlc,lnc->mnc",
                             self.D.nl(ik,inn,out)[:,:,alpha_A]*self.E[ik][out][None,:,None],
                             self.D.ln(ik,inn,out)[:,:,beta_A]  )

        if self.external_terms:
            summ +=  0.5  * self.C.nn(ik,inn,out)
            summ +=  -1  * np.einsum(  "mlc,lnc->mnc",self.D.nl(ik,inn,out)[:,:,alpha_A],self.B.ln(ik,inn,out)[:,:,beta_A])
            summ +=  +1  * np.einsum(  "mlc,lnc->mnc",self.D.nl(ik,inn,out)[:,:,beta_A] ,self.B.ln(ik,inn,out)[:,:,alpha_A])
            summ +=  -1j * np.einsum("mlc,lnc->mnc",
                                    self.A.nn(ik,inn,out)[:,:,alpha_A]*self.E[ik][inn][None,:,None] ,
                                    self.A.nn(ik,inn,out)[:,:,beta_A]  )
        summ+=summ.swapaxes(0,1).conj()
        return summ

    def ln(self,ik,inn,out):
        raise NotImplementedError()

    @property
    def additive(self):
        return False


class Morb_Hpm(Formula_ln):
    def __init__(self,data_K,sign=+1,**parameters):
        r""" Morb_H  +- (En+Em)/2 * Omega """
        super().__init__(data_K,**parameters)
        self.H = Morb_H(data_K,**parameters)
        self.sign = sign
        if self.sign!=0:
            self.O = Omega (data_K,**parameters)
            self.Eav = Eavln ( data_K )
        self.ndim=1
        self.Iodd=False
        self.TRodd=True

    @property
    def additive(self):
        return False

    def nn(self,ik,inn,out):
        res = self.H.nn(ik,inn,out)
        if self.sign!=0:
            res+= self.sign*self.Eav.nn(ik,inn,out)[:,:,None]*self.O.nn(ik,inn,out)
        return res

    def ln(self,ik,inn,out):
        raise NotImplementedError()



#############################
###   derivative of      ####
###   orbital moment     ####
#############################

class dHbarln_ab(Matrix_ln):
    def __init__(self,data_K):
        super().__init__(data_K.Morb_Hbar_ab_der)

class DerMorb_Hbar_ln_ab(Matrix_GenDer_ln):
    r""" :math:`\overline{H}^{bc:d}`"""
    def __init__(self,data_K):
        super().__init__(Hbarln_ab(data_K),dHbarln_ab(data_K),Dln(data_K))



class dHln(Matrix_ln):
    def __init__(self,data_K):
        super().__init__(data_K.Morb_Hbar_der)

class DerMorb_Hbar_ln(Matrix_GenDer_ln):
    r""" :math:`\overline{H}^{bc:d}`"""
    def __init__(self,data_K):
        super().__init__(Cln(data_K),dHln(data_K),Dln(data_K))

class dBln(Matrix_ln):
    def __init__(self,data_K):
        super().__init__(data_K.B_Hbar_der)

class DerB_Hbar_ln(Matrix_GenDer_ln):
    r""" :math:`\overline{B}^{b:d}`"""
    def __init__(self,data_K):
        super().__init__(Bln(data_K),dBln(data_K),Dln(data_K))


class DerMorb(Formula_ln):
    def __init__(self,data_K,**parameters):
        super().__init__(data_K,**parameters)
        self.dD = DerDln(data_K)
        self.D  = Dln(data_K)
        self.V = Vln(data_K)
        self.E = data_K.E_K
        self.dO  = DerOmega(data_K,**parameters)
        self.Omega = Omega(data_K,**parameters)
        if self.external_terms:
            self.A = Aln(data_K)
            self.dA = DerA_Hbar_ln(data_K)
            self.B = Bln(data_K)
            self.dB = DerB_Hbar_ln(data_K)
            self.dH  = DerMorb_Hbar_ln(data_K)
        self.ndim=2
        self.Iodd=True
        self.TRodd=False

    def nn(self,ik,inn,out):
        summ = np.zeros( (len(inn),len(inn),3,3),dtype=complex )
        if self.internal_terms:
            summ += -2j * np.einsum("mpc,pld,lnc->mncd",self.D.nl(ik,inn,out)[:,:,alpha_A],self.V.ll(ik,inn,out),self.D.ln(ik,inn,out)[:,:,beta_A] )
            for s,a,b in (+1,alpha_A,beta_A),(-1,beta_A,alpha_A):
                summ+=  -2j *s* np.einsum("mlc,lncd->mncd",self.D.nl(ik,inn,out)[:,:,a],
                    self.E[ik][out][:,None,None,None]*self.dD.ln(ik,inn,out)[:,:,b])
        if self.external_terms:
            summ += 1 * self.dH.nn(ik,inn,out)
<<<<<<< HEAD
=======
            summ += 1 * self.E[ik][inn][:,None,None,None]*self.dO.nn(ik,inn,out)
            summ += -2j * np.einsum("mpc,pld,lnc->mncd",self.A.nn(ik,inn,out)[:,:,alpha_A],self.V.nn(ik,inn,out),self.A.nn(ik,inn,out)[:,:,beta_A] )
        
>>>>>>> cfee631e
            for s,a,b in (+1,alpha_A,beta_A),(-1,beta_A,alpha_A):
                summ+=  -2j *s* np.einsum("mlc,lncd->mncd",self.A.nn(ik,inn,out)[:,:,a]*self.E[ik][inn][None,:,None],self.dA.nn(ik,inn,out)[:,:,b,:])
                summ +=  -2 *s* np.einsum("mlc,lncd->mncd",self.D.nl (ik,inn,out)[:,:,a], self.dB.ln(ik,inn,out)[:,:,b,:])
<<<<<<< HEAD
                summ +=  -2 *s* np.einsum("lmc,lncd->mncd",(self.B.ln(ik,inn,out)[:,:,a]).conj() , self.dD.ln (ik,inn,out)[:,:,b,:])

        summ += 1 * np.einsum("mlc,lnd->mncd",self.Omega.nn(ik,inn,out),self.V.nn(ik,inn,out) )
        summ += 1 * self.E[ik][inn][:,None,None,None]*self.dO.nn(ik,inn,out)
        
            

=======
                summ +=  -2 *s* np.einsum("mlc,lncd->mncd",(self.B.ln(ik,inn,out)[:,:,a]).transpose(1,0,2).conj() , self.dD.ln (ik,inn,out)[:,:,b,:])
>>>>>>> cfee631e
        #summ+=summ.swapaxes(0,1).conj()
        return summ


    def ln(self,ik,inn,out):
        raise NotImplementedError()


    @property
    def additive(self):
        return False
<|MERGE_RESOLUTION|>--- conflicted
+++ resolved
@@ -438,26 +438,17 @@
                     self.E[ik][out][:,None,None,None]*self.dD.ln(ik,inn,out)[:,:,b])
         if self.external_terms:
             summ += 1 * self.dH.nn(ik,inn,out)
-<<<<<<< HEAD
-=======
-            summ += 1 * self.E[ik][inn][:,None,None,None]*self.dO.nn(ik,inn,out)
             summ += -2j * np.einsum("mpc,pld,lnc->mncd",self.A.nn(ik,inn,out)[:,:,alpha_A],self.V.nn(ik,inn,out),self.A.nn(ik,inn,out)[:,:,beta_A] )
-        
->>>>>>> cfee631e
             for s,a,b in (+1,alpha_A,beta_A),(-1,beta_A,alpha_A):
                 summ+=  -2j *s* np.einsum("mlc,lncd->mncd",self.A.nn(ik,inn,out)[:,:,a]*self.E[ik][inn][None,:,None],self.dA.nn(ik,inn,out)[:,:,b,:])
                 summ +=  -2 *s* np.einsum("mlc,lncd->mncd",self.D.nl (ik,inn,out)[:,:,a], self.dB.ln(ik,inn,out)[:,:,b,:])
-<<<<<<< HEAD
-                summ +=  -2 *s* np.einsum("lmc,lncd->mncd",(self.B.ln(ik,inn,out)[:,:,a]).conj() , self.dD.ln (ik,inn,out)[:,:,b,:])
+                summ +=  -2 *s* np.einsum("mlc,lncd->mncd",(self.B.ln(ik,inn,out)[:,:,a]).transpose(1,0,2).conj() , self.dD.ln (ik,inn,out)[:,:,b,:])
 
         summ += 1 * np.einsum("mlc,lnd->mncd",self.Omega.nn(ik,inn,out),self.V.nn(ik,inn,out) )
         summ += 1 * self.E[ik][inn][:,None,None,None]*self.dO.nn(ik,inn,out)
         
             
 
-=======
-                summ +=  -2 *s* np.einsum("mlc,lncd->mncd",(self.B.ln(ik,inn,out)[:,:,a]).transpose(1,0,2).conj() , self.dD.ln (ik,inn,out)[:,:,b,:])
->>>>>>> cfee631e
         #summ+=summ.swapaxes(0,1).conj()
         return summ
 
