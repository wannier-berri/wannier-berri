--- conflicted
+++ resolved
@@ -19,13 +19,8 @@
     k_nodes : list
         | cordinates of the nodes in the the reduced coordinates. Some entries may be None - which means that the segment should be skipped
         | No labels or nk's should be assigned to None nodes
-<<<<<<< HEAD
-    nk : int  or list or numpy.array(3) 
-        number of k-points along each directions 
-=======
     nk : int  or list or numpy.array(3)
         number of k-points along each directions
->>>>>>> 34ff8845
     k_list : list or str
         |if k_list is a list  - Coordinatres of all k-points in the reduced coordinates
         |if k_list = 'sphere' - Automatically generate k-points on a sphere (request r1 origin ntheta nphi)
@@ -47,22 +42,6 @@
 
     """
 
-<<<<<<< HEAD
-    def __init__(self,system,k_list=None,k_nodes=None,length=None,dk=None,nk=None,labels=None,breaks=[],r1=None,r2=None,ntheta=None,nphi=None,origin=None):
-
-        self.symgroup=system.symgroup
-        self.FFT=np.array([1,1,1])
-        self.findif=None
-        self.breaks=breaks
-        
-        if k_list == 'sphere':
-            self.K_list =self.sphere(r1,r1,ntheta,nphi,origin) 
-            self.labels=['sphere'] 
-        elif k_list == 'spheroid':
-            self.K_list =self.sphere(r1,r2,ntheta,nphi,origin) 
-            self.labels=['spheroid'] 
-        
-=======
     def __init__(
             self,
             system,
@@ -91,7 +70,6 @@
             self.K_list = self.sphere(r1, r2, ntheta, nphi, origin)
             self.labels = ['spheroid']
 
->>>>>>> 34ff8845
         elif k_list is None:
             if k_nodes is None:
                 raise ValueError("need to specify either 'k_list' of 'k_nodes'")
@@ -134,36 +112,6 @@
                             self.K_list, start[None, :] + np.linspace(0, 1., _nk - 1, endpoint=False)[:, None] *
                             (end - start)[None, :]))
                 elif end is None:
-<<<<<<< HEAD
-                    self.breaks.append(self.K_list.shape[0]-1)
-            self.K_list = np.vstack( (self.K_list, k_nodes[-1]) )
-            self.labels[self.K_list.shape[0]-1] = labels[-1]
-        else:
-            self.K_list=np.array(k_list)
-            assert  self.K_list.shape[1]==3, "k_list should contain 3-vectors"
-            assert  self.K_list.shape[0]>0, "k_list should not be empty"
-            for var in 'k_nodes','length','nk','dk':
-                if locals()[var] is not None:
-                    warning("k_list was entered manually, ignoring {}".format(var))
-            self.labels={} if labels is None else labels
-            self.breaks=[] if breaks is None else breaks
-        self.div = np.shape(self.K_list)[0]
-        self.breaks=np.array(self.breaks,dtype=int)
-  
-    def sphere(self,r1,r2,ntheta,nphi,origin):
-        theta = np.linspace(0,np.pi,ntheta,endpoint=True)
-        phi = np.linspace(0,2*np.pi,nphi,endpoint=True)
-        theta_grid,phi_grid = np.meshgrid(theta,phi)
-        sphere = [r1*np.cos(phi_grid)*np.sin(theta_grid),
-                    r1*np.sin(phi_grid)*np.sin(theta_grid),
-                    r2*np.cos(theta_grid)]
-        cart_k_list = np.array(sphere).reshape(3,ntheta*nphi).transpose(1,0)
-        list_k = cart_k_list.dot(np.linalg.inv(self.recip_lattice))-origin[None,:]
-        ff = open(f"{type_sphere}_klist_cart","w")
-        for i in range(ntheta*nphi):
-            ff.write("{:12.6f}{:12.6f}{:12.6f}\n".format(cart_k_list[i,0],cart_k_list[i,1],cart_k_list[i,2] ) )
-        ff.close()
-=======
                     self.breaks.append(self.K_list.shape[0] - 1)
             self.K_list = np.vstack((self.K_list, k_nodes[-1]))
             self.labels[self.K_list.shape[0] - 1] = labels[-1]
@@ -192,7 +140,6 @@
         with open("klist_cart.txt", "w") as f:
             for i in range(ntheta * nphi):
                 f.write(f"{cart_k_list[i, 0]:12.6f}{cart_k_list[i, 1]:12.6f}{cart_k_list[i, 2]:12.6f}\n")
->>>>>>> 34ff8845
         return list_k
 
     @property
