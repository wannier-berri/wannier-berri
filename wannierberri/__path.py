--- conflicted
+++ resolved
@@ -176,12 +176,7 @@
         K = np.zeros(KPcart.shape[0])
         k = np.linalg.norm(KPcart[1:, :] - KPcart[:-1, :], axis=1)
         k[k > break_thresh] = 0.0
-<<<<<<< HEAD
         if len(self.breaks)>0:
             k[self.breaks]=0.0
-=======
-        print("breaks:", repr(self.breaks))
-        k[self.breaks] = 0.0
->>>>>>> 34ff8845
         K[1:] = np.cumsum(k)
         return K