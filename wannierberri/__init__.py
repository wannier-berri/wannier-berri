#                                                            #
# This file is distributed as part of the WannierBerri code  #
# under the terms of the GNU General Public License. See the #
# file 'LICENSE' in the root directory of the WannierBerri   #
# distribution, or http://www.gnu.org/copyleft/gpl.txt       #
#                                                            #
# The WannierBerri code is hosted on GitHub:                 #
# https://github.com/stepan-tsirkin/wannier-berri            #
#                     written by                             #
#           Stepan Tsirkin, University of Zurich             #
#                                                            #
# ------------------------------------------------------------
"""
wannierberri - a module for Wannier interpolation
"""

import warnings
<<<<<<< HEAD
__version__ = "1.4.2"
=======
__version__ = "1.5.0"
>>>>>>> 688daf57

from .run import run
from .symmetry import point_symmetry
from . import system
from . import models
from . import w90files
from .system import (System_w90, System_fplo, System_tb,
                     System_PythTB, System_TBmodels, System_ASE,
                     System_Phonon_QE, System_R
                     )
from .grid import Grid, Path
from . import calculators
from . import result
from . import wannierise
from .parallel import Parallel, Serial
from .smoother import get_smoother
from .evaluate_k import evaluate_k, evaluate_k_path
from . import utils
# from . import data_K
from .result.tabresult import npz_to_fermisurfer
from termcolor import cprint


from packaging import version
IRREP_IRREDUCIBLE_VERSION = version.parse("2.2.0")  # the version of irrep that supports irreducible band structure


def welcome():
    # originally obtained by pyfiglet, font='cosmic'
    # with small modifications
    logo = """
.::    .   .::: .:::::::.  :::.    :::.:::.    :::. :::.,::::::  :::::::..       :::::::.  .,::::::  :::::::..   :::::::..   :::
';;,  ;;  ;;;' '  ;;`;;  ` `;;;;,  `;;;`;;;;,  `;;; ;;;;;;;''''  ;;;;``;;;;       ;;;'';;' ;;;;''''  ;;;;``;;;;  ;;;;``;;;;  ;;;
 '[[, [[, [['    ,[[ '[[,    [[[[[. '[[  [[[[[. '[[ [[[ [[cccc    [[[,/[[['       [[[__[[\\. [[cccc    [[[,/[[['   [[[,/[[['  [[[
   Y$c$$$c$P    c$$$cc$$$c   $$$ "Y$c$$  $$$ "Y$c$$ $$$ $$\"\"\"\"    $$$$$$c         $$\"\"\"\"Y$$ $$\"\"\"\"    $$$$$$c     $$$$$$c    $$$
    "88"888      888   888,  888    Y88  888    Y88 888 888oo,__  888b "88bo,    _88o,,od8P 888oo,__  888b "88bo, 888b "88bo,888
     "M "M"      YMM   ""`   MMM     YM  MMM     YM MMM \"\"\"\"YUMMM MMMM   "W"     ""YUMMMP"  \"\"\"\"YUMMM MMMM   "W"  MMMM   "W" MMM
"""
    cprint(logo, 'yellow')

    cprint("""\n  The Web page is :  HTTP://WANNIER-BERRI.ORG  \n""", 'yellow')

    cprint(f"\nVersion: {__version__}\n", 'cyan', attrs=['bold'])<|MERGE_RESOLUTION|>--- conflicted
+++ resolved
@@ -15,11 +15,7 @@
 """
 
 import warnings
-<<<<<<< HEAD
-__version__ = "1.4.2"
-=======
 __version__ = "1.5.0"
->>>>>>> 688daf57
 
 from .run import run
 from .symmetry import point_symmetry
