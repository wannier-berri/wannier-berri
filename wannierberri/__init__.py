--- conflicted
+++ resolved
@@ -20,13 +20,8 @@
 from .__system import System
 from .__system_w90 import System_w90
 from .__system_tb  import System_tb
-<<<<<<< HEAD
 from . import disentangle
-from .__system_pythtb  import System_PythTB
-from .__system_tbmodels  import System_TBmodels
-=======
 from .__system_tb_py  import System_PythTB, System_TBmodels
->>>>>>> 49365c42
 
 welcome()
 
