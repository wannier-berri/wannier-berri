import numpy as np

from .kpoint import Kpoint_and_neighbours

from .utility import frozen_nondegen, print_centers_and_spreads, print_progress

from ..__utility import vectorize
from .sitesym import VoidSymmetrizer, Symmetrizer
from .spreadfunctional import SpreadFunctional


def wannierise(w90data,
               froz_min=np.inf,
               froz_max=-np.inf,
               num_iter=1000,
               conv_tol=1e-9,
               num_iter_converge=3,
               mix_ratio_z=0.5,
               mix_ratio_u=0.5,
               print_progress_every=10,
               sitesym=False,
<<<<<<< HEAD
               localise=True,
               kwargs_sitesym={}):
=======
               localise=False,
               init="amn",
               kwargs_sitesym={},
               num_wann=None,
               ):
>>>>>>> 05d51bb0
    r"""
    Performs disentanglement of the bands recorded in w90data, following the procedure described in
    `Souza et al., PRB 2001 <https://doi.org/10.1103/PhysRevB.65.035109>`__
    At the end writes `w90data.chk.v_matrix` and sets `w90data.wannierised = True`

    Parameters
    ----------
    w90data: :class:`~wannierberri.system.Wannier90data`
        the data
    froz_min : float
        lower bound of the frozen window
    froz_max : float
        upper bound of the frozen window
    num_iter : int
        maximal number of iteration for disentanglement
    conv_tol : float
        tolerance for convergence of the spread functional  (in :math:`\mathring{\rm A}^{2}`)
    num_iter_converge : int
        the convergence is achieved when the standard deviation of the spread functional over the `num_iter_converge*print_progress_every`
        iterations is less than conv_tol
    mix_ratio_z : float
        0 <= mix_ratio <=1  - mixing the Z matrix (disentanglement) from previous itertions. 1 for max speed, smaller values are more stable
    mix_ratio_u : float
        0 <= mix_ratio <=1  - mixing the U matrix (localization) from previous itertions. 1 for max speed, smaller values are more stable
    print_progress_every
        frequency to print the progress
    sitesym : bool
        whether to use the site symmetry (if True, the seedname.dmn file should be present)

    Returns
    -------
    w90data.chk.v_matrix : numpy.ndarray


    Sets
    ------------
    w90data.chk.v_matrix : numpy.ndarray
        the optimized U matrix
    w90data.wannierised : bool
        True
    sets w90data.chk._wannier_centers : numpy.ndarray (nW,3)
        the centers of the Wannier functions
    w90data.chk._wannier_spreads : numpy.ndarray (nW)
        the spreads of the Wannier functions
    """
    if froz_min > froz_max:
        print("froz_min > froz_max, nothing will be frozen")
    assert 0 < mix_ratio_z <= 1
    if sitesym:
        kptirr = w90data.dmn.kptirr
    else:
        kptirr = np.arange(w90data.mmn.NK)

    frozen = vectorize(frozen_nondegen, w90data.eig.data[kptirr], to_array=True,
                       kwargs=dict(froz_min=froz_min, froz_max=froz_max))
    free = vectorize(np.logical_not, frozen, to_array=True)

    if sitesym:
        symmetrizer = Symmetrizer(w90data.dmn, neighbours=w90data.mmn.neighbours,
                                  free=free,
                                  **kwargs_sitesym)
    else:
        symmetrizer = VoidSymmetrizer(NK=w90data.mmn.NK)

    if init == "amn":
        amn = w90data.amn.data
    elif init == "random":
        assert num_wann is not None, "num_wann should be provided for random initialization"
        amnshape = (w90data.mmn.NK, w90data.mmn.NB, num_wann)
        amn = np.random.random(amnshape) + 1j * np.random.random(amnshape)
    elif init == "restart":
        assert w90data.wannierised, "The data is not wannierised"
        amn = np.zeros((w90data.mmn.NK, w90data.mmn.NB, w90data.chk.num_wann), dtype=np.complex128)
        for ik in range(w90data.mmn.NK):
            amn[ik][w90data.chk.win_min[ik]:w90data.chk.win_max[ik]] = w90data.chk.v_matrix[ik]
            w90data.chk.win_min[ik] = 0
            w90data.chk.win_max[ik] = w90data.chk.num_bands
        # amn = np.array(w90data.chk.v_matrix)
        print ("Restarting from the previous state", amn.shape)
    else:
        raise ValueError("init should be 'amn' or 'random'")
    
    neighbours_all = w90data.mmn.neighbours_unique
    neighbours_irreducible = np.array([[symmetrizer.kpt2kptirr[ik] for ik in neigh]
                                       for neigh in w90data.mmn.neighbours_unique[kptirr]])

    wk = w90data.mmn.wk_unique
    bk_cart = w90data.mmn.bk_cart_unique
    mmn_data_ordered = np.array([data[order] for data, order in zip(w90data.mmn.data, w90data.mmn.ib_unique_map_inverse)])
    kpoints = [Kpoint_and_neighbours(mmn_data_ordered[kpt],
                           frozen[ik], frozen[neighbours_irreducible[ik]],
        w90data.mmn.wk_unique, w90data.mmn.bk_cart_unique,
        symmetrizer, ik,
        amn=amn[kpt],
        weight=symmetrizer.ndegen(ik) / symmetrizer.NK
    )
        for ik, kpt in enumerate(kptirr)
    ]
    SpreadFunctional_loc = SpreadFunctional(
        w=w90data.mmn.wk_unique / w90data.mmn.NK,
        bk=w90data.mmn.bk_cart_unique,
        neigh=w90data.mmn.neighbours_unique,
        Mmn=mmn_data_ordered)


    # The _IR suffix is used to denote that the U matrix is defined only on k-points in the irreducible BZ
    U_opt_full_IR = [kpoint.U_opt_full for kpoint in kpoints]
    # the _BZ suffix is used to denote that the U matrix is defined on all k-points in the full BZ
    U_opt_full_BZ = symmetrizer.symmetrize_U(U_opt_full_IR, all_k=True)

    # spreads = getSpreads(kpoints, U_opt_full_BZ, neighbours_irreducible)
    print_centers_and_spreads(w90data, U_opt_full_BZ,
                              spread_functional=SpreadFunctional_loc,
                              comment="Initial  State")
    # print ("  |  ".join(f"{key} = {value:16.8f}" for key, value in spreads.items() if key.startswith("Omega")))

    Omega_list = []
    for i_iter in range(num_iter):
        U_opt_full_IR = []
        wcc = SpreadFunctional_loc.get_wcc(U_opt_full_BZ)
        wcc_bk_phase = np.exp(1j * wcc.dot(bk_cart.T))
        for ikirr, kpt in enumerate(kptirr):
            U_neigh = ([U_opt_full_BZ[ib] for ib in neighbours_all[kpt]])
            U_opt_full_IR.append(kpoints[ikirr].update(U_neigh,
                                                       mix_ratio=mix_ratio_z,
                                                       mix_ratio_u=mix_ratio_u,
                                                       localise=localise,
                                                       wcc_bk_phase=wcc_bk_phase,
                                                       ))

        U_opt_full_BZ = symmetrizer.symmetrize_U(U_opt_full_IR, all_k=True)

        if i_iter % print_progress_every == 0:
            delta_std = print_progress(i_iter, Omega_list, num_iter_converge, 
                                    spread_functional=SpreadFunctional_loc, w90data=w90data, U_opt_full_BZ=U_opt_full_BZ)

            if delta_std < conv_tol:
                print(f"Converged after {i_iter} iterations")
                break

    U_opt_full_BZ = symmetrizer.symmetrize_U(U_opt_full_IR, all_k=True)

    print_centers_and_spreads(w90data, U_opt_full_BZ,
                              spread_functional=SpreadFunctional_loc,
                              comment="Final State")
    w90data.wannierised = True
    return w90data.chk.v_matrix<|MERGE_RESOLUTION|>--- conflicted
+++ resolved
@@ -19,16 +19,11 @@
                mix_ratio_u=0.5,
                print_progress_every=10,
                sitesym=False,
-<<<<<<< HEAD
                localise=True,
-               kwargs_sitesym={}):
-=======
-               localise=False,
+               kwargs_sitesym={},
                init="amn",
-               kwargs_sitesym={},
                num_wann=None,
                ):
->>>>>>> 05d51bb0
     r"""
     Performs disentanglement of the bands recorded in w90data, following the procedure described in
     `Souza et al., PRB 2001 <https://doi.org/10.1103/PhysRevB.65.035109>`__
