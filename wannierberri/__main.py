--- conflicted
+++ resolved
@@ -19,11 +19,7 @@
 from . import __integrate 
 from . import __tabulate  
 from . import symmetry
-<<<<<<< HEAD
-
-=======
 from .__path import Path
->>>>>>> a9c9e2b5
 import numpy as np
 from scipy.io import FortranFile
 from .__version import __version__
