#                                                            #
# This file is distributed as part of the WannierBerri code  #
# under the terms of the GNU General Public License. See the #
# file `LICENSE' in the root directory of the WannierBerri   #
# distribution, or http://www.gnu.org/copyleft/gpl.txt       #
#                                                            #
# The WannierBerri code is hosted on GitHub:                 #
# https://github.com/stepan-tsirkin/wannier-berri            #
#                     written by                             #
#           Stepan Tsirkin, University of Zurich             #
#                                                            #
#------------------------------------------------------------
""" module to define the Symmetry operations. Contains a general class for Rotation, Mirror, and also some pre-defined shortcuts:

+ Identity =Symmetry( np.eye(3))

+ Inversion=Symmetry(-np.eye(3))

+ TimeReversal=Symmetry( np.eye(3),True)

+ Mx=Mirror([1,0,0])

+ My=Mirror([0,1,0])

+ Mz=Mirror([0,0,1])

+ C2z=Rotation(2,[0,0,1])

+ C3z=Rotation(3,[0,0,1])

+ C4x=Rotation(4,[1,0,0])

+ C4y=Rotation(4,[0,1,0])

+ C4z=Rotation(4,[0,0,1])

+ C6z=Rotation(6,[0,0,1])

+ C2x=Rotation(2,[1,0,0])

+ C2y=Rotation(2,[0,1,0])

"""

import numpy as np
import scipy
import scipy.spatial
import scipy.spatial.transform
from packaging import version as pversion

from scipy.spatial.transform import Rotation as rotmat
from copy import deepcopy
from .__utility import real_recip_lattice
from collections.abc import Iterable

SYMMETRY_PRECISION = 1e-6


class Symmetry():
    """
    Symmetries that acts on reciprocal space objects, in Cartesian coordinates.
    A k-point vector ``k`` transform as ``self.iTR * self.iInv * (sym.R @ k)``.

    Parameters
    ------------
    R : (3, 3) ndarray
        Rotation matrix.  ``det(R) = 1 or -1``.
    TR : bool
        True if symmetry involves time reversal.


    Attributes
    ----------
    R : (3, 3) ndarray
        Proper rotation matrix. Always satisfy ``det(R) = 1``.
    TR : bool
        True if symmetry involves time reversal.
    Inv : bool
        True if symmetry involves spatial inversion. (i.e. if on input det(R) was -1)
    """

    def __init__(self, R, TR=False):
        self.TR = TR
        self.Inv = np.linalg.det(R) < 0
        self.R = R * (-1 if self.Inv else 1)
        self.iTR = -1 if self.TR else 1
        self.iInv = -1 if self.Inv else 1

    def show(self):
        print(self)

    def __str__(self):
        return f"rotation: {self.R} , TR: {self.TR} , I: {self.Inv}"

    def __mul__(self, other):
        return Symmetry((self.R @ other.R) * (self.iInv * other.iInv), self.TR != other.TR)

    def __eq__(self, other):
        return np.linalg.norm(self.R - other.R) < 1e-12 and self.TR == other.TR and self.Inv == other.Inv

    def copy(self):
        return deepcopy(self)

    def transform_reduced_vector(self, vec, basis):
        return vec @ (basis @ self.R.T @ np.linalg.inv(basis)) * (self.iTR * self.iInv)

    def rotate(self, res):
        return res @ self.R.T

    def transform_tensor(self, data, rank, transformTR, transformInv):
        res = np.copy(data)
        dim = len(res.shape)
        if rank > 0:
            if not np.all(np.array(res.shape[dim - rank:dim]) == 3):
                raise RuntimeError(
                    "all dimensions of rank-{} tensor should be 3, found: {}".format(rank, res.shape[dim - rank:dim]))
        for i in range(dim - rank, dim):
            res = self.rotate(
                res.transpose(tuple(range(i)) + tuple(range(i + 1, dim))
                              + (i, ))).transpose(tuple(range(i)) + (dim - 1, ) + tuple(range(i, dim - 1)))
        if self.TR:
<<<<<<< HEAD
            res = res.conj()
        if (self.TR and TRodd) != (self.Inv and Iodd):
            res = -res
        if self.TR and TRtrans:
            res = res.swapaxes(dim - rank, dim - rank + 1).conj()
=======
            transformTR(res)
        if self.Inv:
            transformInv(res)
>>>>>>> c1de7c01
        return res


class Rotation(Symmetry):
    r""" n-fold rotation around the ``axis``

    Parameters
    ----------
    n : int
        1,2,3,4 or 6. Defines the rotation angle :math:`2\pi/n`
    axis : Iterable of 3 float numbers
        the rotation axis in Cartesian coordinates. Length of vector does not matter, but should not be zero.
    """

    def __init__(self, n, axis=[0, 0, 1]):
        if not isinstance(n, int):
            raise ValueError("Only integer rotations are supported")
        if n == 0:
            raise ValueError("rotations with n=0 are nonsense")
        norm = np.linalg.norm(axis)
        if norm < 1e-10:
            raise ValueError("the axis vector is too small : {0}. do you know what you are doing?".format(norm))
        axis = np.array(axis) / norm
        if pversion.parse(scipy.__version__) < pversion.parse("1.4.0"):
            R = rotmat.from_rotvec(2 * np.pi / n * axis / np.linalg.norm(axis)).as_dcm()
        else:
            R = rotmat.from_rotvec(2 * np.pi / n * axis / np.linalg.norm(axis)).as_matrix()
        super().__init__(R)


class Mirror(Symmetry):
    r""" mirror plane perpendicular to ``axis``

    Parameters
    ----------
    axis : Iterable of 3 float numbers
        the normal of the mirror plane in Cartesian coordinates. Length of vector does not matter, but should not be zero
    """

    def __init__(self, axis=[0, 0, 1]):
        super().__init__(-Rotation(2, axis).R)


#some typically used symmetries
Identity = Symmetry(np.eye(3))
Inversion = Symmetry(-np.eye(3))
TimeReversal = Symmetry(np.eye(3), True)
Mx = Mirror([1, 0, 0])
My = Mirror([0, 1, 0])
Mz = Mirror([0, 0, 1])
C2z = Rotation(2, [0, 0, 1])
C3z = Rotation(3, [0, 0, 1])
C4x = Rotation(4, [1, 0, 0])
C4y = Rotation(4, [0, 1, 0])
C4z = Rotation(4, [0, 0, 1])
C6z = Rotation(6, [0, 0, 1])
C2x = Rotation(2, [1, 0, 0])
C2y = Rotation(2, [0, 1, 0])


def product(lst):
    assert isinstance(lst, Iterable)
    assert len(lst) > 0
    res = Identity
    for op in lst[-1::-1]:
        res = op * res
    return res


def from_string(string):
    try:
        res = globals()[string]
        if not isinstance(res, Symmetry):
            raise RuntimeError("string '{}' produced not a Symmetry, but {} of type {}".format(string, res, type(res)))
        return res
    except KeyError:
        raise ValueError(
            f"The symmetry {string} is not defined. Use classes Rotation(n,axis) or Mirror(axis) from wannierberri.symmetry"
        )


def from_string_prod(string):
    try:
        return product([globals()[s] for s in string.split("*")])
    except Exception:
        raise ValueError(f"The symmetry {string} could not be recognized")


class Group():
    r"""Class to store a symmetry point group.

    Parameters
    ----------
    generator_list : list of :class:`~Symmetry` or str
        The generators of the symmetry group.
    recip_lattice : `~numpy.array`
        3x3 array with rows giving the reciprocal lattice basis
    real_lattice : `~numpy.array`
        3x3 array with rows giving the real lattice basis

    Notes
    ----------

      + need to provide either `recip_lattice` or `real_latice`, not both

      + if you only want to generate a symmetric tensor, or to find independent components,  `recip_lattice` and `real_latice`, are not needed
    """

    def __init__(self, generator_list=[], recip_lattice=None, real_lattice=None):
        self.real_lattice, self.recip_lattice = real_recip_lattice(
            real_lattice=real_lattice, recip_lattice=recip_lattice)
        sym_list = [(op if isinstance(op, Symmetry) else from_string_prod(op)) for op in generator_list]
        if len(sym_list) == 0:
            sym_list = [Identity]

        while True:
            lenold = len(sym_list)
            for s1 in sym_list:
                for s2 in sym_list:
                    s3 = s1 * s2
                    if s3 not in sym_list:
                        sym_list.append(s3)
                        if len(sym_list) > 1000:
                            raise RuntimeError("Cannot define a finite group")
            if len(sym_list) == lenold:
                break

        self.symmetries = sym_list
        MSG_not_symmetric = (
            " : please check if  the symmetries are consistent with the lattice vectors,"
            + " and that  enough digits were written for the lattice vectors (at least 6-7 after coma)")
        if real_lattice is not None:
            assert self.check_basis_symmetry(self.real_lattice), "real_lattice is not symmetric" + MSG_not_symmetric
        if real_lattice is not None:
            assert self.check_basis_symmetry(self.recip_lattice), "recip_lattice is not symmetric" + MSG_not_symmetric

    def check_basis_symmetry(self, basis, tol=1e-6, rel_tol=None):
        "returns True if the basis is symmetric"
        if rel_tol is not None:
            tol = rel_tol * tol
        eye = np.eye(3)
        for sym in self.symmetries:
            basis_rot = sym.transform_reduced_vector(eye, basis)
            if np.abs(np.round(basis_rot) - basis_rot).max() > tol:
                return False
        return True

    def symmetric_grid(self, nk):
        return self.check_basis_symmetry(self.recip_lattice / np.array(nk)[:, None], rel_tol=10)

    @property
    def size(self):
        return len(self.symmetries)

    def symmetrize_axial_vector(self, res):
        return sum(s.transform_axial_vector(res) for s in self.symmetries) / self.size

    def symmetrize_polar_vector(self, res):
        return sum(s.transform_polar_vector(res) for s in self.symmetries) / self.size

    def symmetrize(self, result):
        return sum(result.transform(s) for s in self.symmetries) / self.size

    def gen_symmetric_tensor(self, rank, TRodd, Iodd):
        r"""generates a random tensor, which respects the given symmetry pointgroup. May be used to get an idea, what components of the tensr are allowed by the symmetry.

        Parameters
        ----------
        rank : int
            rank of the tensor
        TRodd : bool
            True if the tensor is odd under time-reversal, False otherwise
        Iodd : bool
            True if the tensor is odd under inversion, False otherwise

        Returns
        --------
        `numpy.array(float)`
             :math:`3 \times 3\times \ldots` array respecting the symmetry
        """
        A = self.symmetrize_tensor(np.random.random((3, ) * rank), TRodd=TRodd, Iodd=Iodd)
        A[abs(A) < 1e-14] = 0
        return A

    def get_symmetric_components(self, rank, TRodd, Iodd):
        r"""writes which components of a tensor nonzero, and which are equal (or opposite)

        Parameters
        ----------
        rank : int
            rank of the tensor
        TRodd : bool
            True if the tensor is odd under time-reversal, False otherwise
        Iodd : bool
            True if the tensor is odd under inversion, False otherwise

        Returns
        -------
        a list of str
            list of eualities, e.g. ['0=xxy=xxz=...', 'xxx=-xyy=-yxy=-yyx', 'xyz=-yxz', 'xzy=-yzx', 'zxy=-zyx']
        """
        assert rank >= 0
        A = self.gen_symmetric_tensor(rank, TRodd, Iodd)
        indices = [()]
        indices_xyz = [""]
        for i in range(A.ndim):
            indices = [(j, ) + ind for j in (0, 1, 2) for ind in indices]
            indices_xyz = [a + ind for a in "xyz" for ind in indices_xyz]
        equalities = {0: ["0"]}
        tol = 1e-14
        for ind, ind_xyz in zip(indices, indices_xyz):
            value = A[ind]
            found = False
            for val, comp in equalities.items():
                if abs(val - value) < tol:
                    equalities[val].append(ind_xyz)
                    found = True
                    break
            if not found:
                for val, comp in equalities.items():
                    if abs(val + value) < tol:
                        equalities[val].append('-' + ind_xyz)
                        found = True
                        break
            if not found:
                equalities[value] = [ind_xyz]
        return ["=".join(val) for val in equalities.values()]

    def symmetrize_tensor(self, data, transformTR, transformInv, rank=None):
        dim = data.ndim
        if rank is None:
            rank = dim
        shape = np.array(data.shape)
        assert np.all(shape[dim - rank:dim] == 3), "the last rank={} dimensions should be 3, found : {}".format(
            rank, shape)
        return sum(s.transform_tensor(data, rank=rank,
                    transformTR=transformTR, transformInv=transformInv)
                                for s in self.symmetries) / self.size

    def star(self, k):
        st = [S.transform_reduced_vector(k, self.recip_lattice) for S in self.symmetries]
        for i in range(len(st) - 1, 0, -1):
            diff = np.array(st[:i]) - np.array(st[i])[None, :]
            if np.linalg.norm(diff - diff.round(), axis=-1).min() < SYMMETRY_PRECISION:
                del st[i]
        return np.array(st)

########
# transformation of tensors (inplace)
#########



class Transform():
    r"""Describes transformation of a tensor under inversion or time-reversal

    Parameters
    ----------
    factor : int
        mu,tiplication fuctor (+1 or -1)
    conj : bool
        apply complex conjugation
    transpose_axes : tuple
        how to permute the axes of the tensor.

    Note
    -----
    * Pre-defined transforms are :
        + `transform_ident = Transform()`
        + `transform_odd   = Transform(factor=-1)`
        + `transform_trans = Transform(transpose_axes=(1,0))`
        """


    def __init__(self,factor=1,conj=False,transpose_axes=None):
        self.conj=conj
        self.factor=factor
        assert factor in (1,-1),f"factor is {factor}"
        self.transpose_axes=transpose_axes

    def __str__(self):
        return (f"Transform(factor={self.factor}, conj={self.conj}, transpose_axes={self.transpose_axes}")

    def __call__(self,res):
        if self.transpose_axes is not None:
            dim0=res.ndim-len(self.transpose_axes)
            trans = tuple(i for i in range(dim0))+tuple(dim0+a for a in self.transpose_axes)
            res[:]=res.transpose(trans)
        if self.conj:
            res[:]=res[:].conj()
        res[:]*=self.factor
        return res

    def __eq__(self,other):
        verbose = True  # True for testing
        if verbose:
            print (f"checking equaality of {self} and {other}")
        if not isinstance(other,Transform):
            if verbose: print (f"the other is not Transform, it is {other}")
            return False
        for key in "factor","conj","transpose_axes":
            if getattr(self,key)!=getattr(other,key):
                if verbose:
                    print (f"are NOT equal becasuse of {key} : {getattr(self,key)}!={getattr(other,key)}")
                return False
        if verbose:
            print (f"are equal : {self} and {other}")
        return True



class TransformProduct(Transform):
    """Constructs a :class:`~Transform`
    from a list of :class:`~Transform`
    """

    def __init__(self, transform_list):
        transform_list=list(transform_list)
        conj_list = list([t.conj for t in transform_list])
        if len(set(conj_list))!=1 :
            raise ValueError("either ALL of NONE of the transformatrions in a product should have conjugation .  {conj_list}")
        if np.any([t.transpose_axes is not None for t in transform_list]):
            raise NotImplementedError("Product of transformations including transposing is not implemented")
        super().__init__(factor=np.prod([t.factor for t in transform_list]), conj=conj_list[0])


transform_ident = Transform()
transform_odd   = Transform(factor=-1)
transform_trans = Transform(transpose_axes=(1,0))
<|MERGE_RESOLUTION|>--- conflicted
+++ resolved
@@ -119,17 +119,14 @@
                 res.transpose(tuple(range(i)) + tuple(range(i + 1, dim))
                               + (i, ))).transpose(tuple(range(i)) + (dim - 1, ) + tuple(range(i, dim - 1)))
         if self.TR:
-<<<<<<< HEAD
-            res = res.conj()
-        if (self.TR and TRodd) != (self.Inv and Iodd):
-            res = -res
-        if self.TR and TRtrans:
-            res = res.swapaxes(dim - rank, dim - rank + 1).conj()
-=======
             transformTR(res)
+#            res = res.conj()
+#        if (self.TR and TRodd) != (self.Inv and Iodd):
+#            res = -res
+#        if self.TR and TRtrans:
+#            res = res.swapaxes(dim - rank, dim - rank + 1).conj()
         if self.Inv:
             transformInv(res)
->>>>>>> c1de7c01
         return res
 
 
