--- conflicted
+++ resolved
@@ -315,7 +315,6 @@
                 for i in range(self.num_wann_atom):
                     magmom = np.round(self.wann_atom_info[i][-2], decimals=4)
                     new_magmom = np.round(np.dot(rot_sym_glb, magmom), decimals=4)
-<<<<<<< HEAD
                     if abs(np.linalg.norm(magmom - np.linalg.det(rot_sym_glb) * new_magmom)) < 0.0005:
                         sym_only_cont += 1
                     if abs(np.linalg.norm(magmom + np.linalg.det(rot_sym_glb) * new_magmom)) < 0.0005:
@@ -330,21 +329,6 @@
                     print('Symmetry operator {}*T respect magnetic moment'.format(sym + 1))
                 else: 
                     sym_T = False
-=======
-                    if abs(np.linalg.norm(magmom - np.linalg.det(rot_sym_glb) * new_magmom)) > 0.0005:
-                        sym_only = False
-                    else:
-                        sym_only = True
-                        print('Symmetry operator {} respect magnetic moment'.format(sym + 1))
-                    if abs(np.linalg.norm(magmom + np.linalg.det(rot_sym_glb) * new_magmom)) > 0.0005:
-                        sym_T = False
-                    else:
-                        sym_T = True
-                        print('Symmetry operator {}*T respect magnetic moment'.format(sym + 1))
-                    if sym_T + sym_only == 0:
-                        break
->>>>>>> 14c7c9ca
-
             else:
                 sym_only = True
                 sym_T = True
@@ -544,12 +528,7 @@
         #=================================
         #   for  test
         #=================================
-<<<<<<< HEAD
         
-=======
-        with np.printoptions(suppress=True, precision=30, threshold=np.inf, linewidth=500):
-            print( return_dic['AA'][4,4,4,2].real )
->>>>>>> 14c7c9ca
         with np.printoptions(suppress=True, precision=4, threshold=np.inf, linewidth=500):
             X = 'AA'
             diag = True
