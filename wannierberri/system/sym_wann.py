import numpy as np
import spglib
from .sym_wann_orbitals import Orbitals
from irrep.spacegroup import SymmetryOperation
from collections import defaultdict
import lazy_property
<<<<<<< HEAD
from time import time
=======
>>>>>>> dd6aeaf3

class SymWann():

    default_parameters = {
            'soc':False,
            'magmom':None,
            'DFT_code':'qe'}

    __doc__ = """
    Symmetrize wannier matrices in real space: Ham_R, AA_R, BB_R, SS_R,...

    Parameters
    ----------
    num_wann: int
        Number of wannier functions.
    lattice: array
        Unit cell lattice constant.
    positions: array
        Positions of each atom.
    atom_name: list
        Name of each atom.
    proj: list
        Should be the same with projections card in relative Wannier90.win.

        eg: ``['Te: s','Te:p']``

        If there is hybrid orbital, grouping the other orbitals.

        eg: ``['Fe':sp3d2;t2g]`` Plese don't use ``['Fe':sp3d2;dxz,dyz,dxy]``

            ``['X':sp;p2]`` Plese don't use ``['X':sp;pz,py]``
    iRvec: array
        List of R vectors.
    XX_R: dic
        Matrix before symmetrization.
    soc: bool
        Spin orbital coupling. Default: ``{soc}``
    magmom: 2D array
        Magnetic momentom of each atoms. Default ``{magmom}``
    DFT_code: str
        ``'qe'`` or ``'vasp'``   Default: ``{DFT_code}``
        vasp and qe have different orbitals arrangement with SOC.

    Return
    ------
    Dictionary of matrix after symmetrization.
    Updated list of R vectors.

    """.format(**default_parameters)

    def __init__(
            self,
            positions,
            atom_name,
            projections,
            num_wann,
            lattice,
            iRvec,
            XX_R,
            **parameters):

        for param in self.default_parameters:
            if param in parameters:
                vars(self)[param] = parameters[param]
            else:
                vars(self)[param] = self.default_parameters[param]
<<<<<<< HEAD
        self.iRvec = [tuple(R) for R in iRvec]
        self.iRvec_index = {r:i for i,r in enumerate(self.iRvec)}
        self.nRvec = len(self.iRvec)
=======
        self.iRvec = iRvec.tolist()
        self.nRvec = len(iRvec)
>>>>>>> dd6aeaf3
        self.num_wann = num_wann
        self.lattice = lattice
        self.positions = positions
        self.atom_name = atom_name
        self.possible_matrix_list = ['Ham','AA', 'SS', 'BB', 'CC']  #['AA','BB','CC','SS','SA','SHA','SR','SH','SHR']
<<<<<<< HEAD
=======
        self.matrix_list = XX_R
        for k in XX_R:
            if k not in self.possible_matrix_list:
                print (f"WARNING: symmetrization of matrix {k} is not implemented yet, so it will not be symmetrized, but passed as it. Use on your own risk")
>>>>>>> dd6aeaf3
        # This is confusing, actually the I-odd vectors have "+1" here, because the minus is already in the rotation matrix
        # but Ham is a scalar, so +1
        #TODO: change it
        self.parity_I = {
            'Ham':1,
            'AA': 1,
            'BB': 1,
            'CC': -1,
            'SS': -1
        }  #{'AA':1,'BB':1,'CC':1,'SS':-1,'SA':1,'SHA':1,'SR':1,'SH':1,'SHR':1}
        self.parity_TR = {
            'Ham':1,
            'AA': 1,
            'BB': 1,
            'CC': -1,
            'SS': -1
        }  #{'AA':1,'BB':1,'CC':1,'SS':-1,'SA':1,'SHA':1,'SR':1,'SH':1,'SHR':1}
        self.ndimv = {
            'Ham':0,
            'AA':1, 'BB':1, 'CC':1,'SS':1
                    }
        self.orbitals = Orbitals()

        num_atom = len(self.atom_name)

        #=============================================================
        #Generate wannier_atoms_information list and H_select matrices
        #=============================================================
        '''
        Wannier_atoms_information is a list of informations about atoms which contribute projections orbitals.
        Form: (number [int], name_of_element [str],position [array], orbital_index [list] ,
                starting_orbital_index_of_each_orbital_quantum_number [list],
                ending_orbital_index_of_each_orbital_quantum_number [list]  )
        Eg: (1, 'Te', array([0.274, 0.274, 0.   ]), 'sp', [0, 1, 6, 7, 8, 9, 10, 11], [0, 6], [2, 12])

        H_select matrices is bool matrix which can select a subspace of Hamiltonian between one atom and it's
        equivalent atom after symmetry operation.
        '''
<<<<<<< HEAD
        times = []
        times.append(time())
=======
>>>>>>> dd6aeaf3
        proj_dic = defaultdict(lambda : [])
        orbital_index = 0
        orbital_index_list = [[] for i in range(num_atom)]
        for proj in projections:
            name_str = proj.split(":")[0].split()[0]
            orb_str = proj.split(":")[1].strip('\n').strip().split(';')
            proj_dic[name_str] += orb_str
            for iatom,atom_name in enumerate(self.atom_name):
                if atom_name == name_str:
                    for iorb in orb_str:
                        num_orb = self.orbitals.num_orbitals(iorb)
                        orb_list = [orbital_index + i for i in range(num_orb)]
                        if self.soc:
                            orb_list += [i + self.num_wann // 2 for i in orb_list]
                        orbital_index += num_orb
                        orbital_index_list[iatom].append(orb_list)
        times.append(time())

        self.wann_atom_info = []
        for atom,name in enumerate(self.atom_name):
            if name in proj_dic:
                projection = proj_dic[name]
                self.wann_atom_info.append( WannAtomInfo(iatom=atom+1,  atom_name=self.atom_name[atom],
                        position=self.positions[atom], projection=projection, orbital_index=orbital_index_list[atom], soc=self.soc,
                        magmom=self.magmom[atom] if self.magmom is not None else None) )
        self.num_wann_atom = len (self.wann_atom_info)
<<<<<<< HEAD
        times.append(time())
=======
>>>>>>> dd6aeaf3

        self.H_select = np.zeros((self.num_wann_atom, self.num_wann_atom, self.num_wann, self.num_wann), dtype=bool)
        for a,atom_a in enumerate(self.wann_atom_info):
            orb_list_a = atom_a.orbital_index
            for b,atom_b in enumerate(self.wann_atom_info):
                orb_list_b = atom_b.orbital_index
                for oa_list in orb_list_a:
                    for oia in oa_list:
                        for ob_list in orb_list_b:
                            for oib in ob_list:
                                self.H_select[a, b, oia, oib] = True
<<<<<<< HEAD
        times.append(time())

        self.matrix_dict_list = {}
        for k,v in XX_R.items():
            self.spin_reorder(v)
            self.matrix_dict_list[k] = _matrix_to_dict(v, self.H_select, self.wann_atom_info)
            if k not in self.possible_matrix_list:
                raise ValueError(f" symmetrization of matrix {k} is not implemented yet")#, so it will not be symmetrized, but passed as it. Use on your own risk")
        times.append(time())
=======
>>>>>>> dd6aeaf3

        print('Wannier atoms info')
        for item in self.wann_atom_info:
            print(item)
<<<<<<< HEAD
        times.append(time())
=======
>>>>>>> dd6aeaf3

        numbers = []
        names = list(set(self.atom_name))
        for name in self.atom_name:
            numbers.append(names.index(name) + 1)
        cell = (self.lattice, self.positions, numbers)
        print("[get_spacegroup]")
        print("  Spacegroup is %s." % spglib.get_spacegroup(cell))
        dataset = spglib.get_symmetry_dataset(cell)
<<<<<<< HEAD
        all_symmetry_operations = [
                SymmetryOperation_loc(rot, dataset['translations'][i], cell[0], ind=i + 1, spinor=self.soc)
                for i,rot in enumerate(dataset['rotations'])
                                   ]
        times.append(time())
        self.nrot=0
        self.symmetry_operations = []
        for symop in all_symmetry_operations:
            symop.rot_map, symop.vec_shift, symop.sym_only, symop.sym_T = self.atom_rot_map(symop)
            if symop.sym_T or symop.sym_only:
                self.symmetry_operations.append(symop)
                if symop.sym_only: self.nrot += 1
                if symop.sym_T: self.nrot += 1
                symop.p_mat_atom = []
                symop.p_mat_atom_dagger = []
                for atom in range(self.num_wann_atom):
                    p_mat_, p_mat_dagger_ = self.atom_p_mat(self.wann_atom_info[atom], symop)
                    symop.p_mat_atom.append(p_mat_)
                    symop.p_mat_atom_dagger.append(p_mat_dagger_)
                if symop.sym_T:
                    symop.p_mat_atom_T = []
                    symop.p_mat_atom_dagger_T = []
                    for atom in range(self.num_wann_atom):
                        ul = self.wann_atom_info[atom].ul
                        ur = self.wann_atom_info[atom].ur
                        symop.p_mat_atom_T.append(symop.p_mat_atom[atom].dot(ur))
                        symop.p_mat_atom_dagger_T.append(ul.dot(symop.p_mat_atom_dagger[atom]))
        times.append(time())

        self.nsymm = len(self.symmetry_operations)
=======
        self.symmetry_operations = [
                SymmetryOperation_loc(rot, dataset['translations'][i], cell[0], ind=i + 1, spinor=self.soc)
                for i,rot in enumerate(dataset['rotations'])
                                   ]
        self.nsymm = len(self.symmetry_operations)
        self.show_symmetry()
>>>>>>> dd6aeaf3
        has_inv = np.any([(s.inversion and s.angle==0) for s in self.symmetry_operations])  # has inversion or not
        if has_inv:
            print('====================\nSystem has inversion symmetry\n====================')

<<<<<<< HEAD
        self.show_symmetry()
        times.append(time())
        print ("Timing of SymWann.__init__():", [t1-t0 for t0,t1 in zip(times,times[1:])], "total:",times[-1]-times[0])


#        self.find_irreducible_Rab()
=======
        for X in self.matrix_list.values():
            self.spin_reorder(X)
>>>>>>> dd6aeaf3

    #==============================
    #Find space group and symmetres
    #==============================
    def show_symmetry(self):
        for i, symop  in enumerate(self.symmetry_operations):
            rot = symop.rotation
            trans = symop.translation
            rot_cart = symop.rotation_cart
            trans_cart = symop.translation_cart
            det = symop.det_cart
            print("  --------------- %4d ---------------" % (i + 1))
            print(" det = ", det)
            print("  rotation:                    cart:")
            for x in range(3):
                print(
                    "     [%2d %2d %2d]                    [%3.2f %3.2f %3.2f]" %
                    (rot[x, 0], rot[x, 1], rot[x, 2], rot_cart[x, 0], rot_cart[x, 1], rot_cart[x, 2]))
            print("  translation:")
            print(
                "     (%8.5f %8.5f %8.5f)  (%8.5f %8.5f %8.5f)" %
                (trans[0], trans[1], trans[2], trans_cart[0], trans_cart[1], trans_cart[2]))



    def atom_rot_map(self, symop):
        '''
        rot_map: A map to show which atom is the equivalent atom after rotation operation.
        vec_shift_map: Change of R vector after rotation operation.
        '''
        wann_atom_positions = [self.wann_atom_info[i].position for i in range(self.num_wann_atom)]
        rot_map = []
        vec_shift_map = []
        for atomran in range(self.num_wann_atom):
            atom_position = np.array(wann_atom_positions[atomran])
            new_atom = np.dot(symop.rotation, atom_position) + symop.translation
            for atom_index in range(self.num_wann_atom):
                old_atom = np.array(wann_atom_positions[atom_index])
                diff = np.array(new_atom - old_atom)
                if np.all(abs((diff + 0.5) % 1 - 0.5) < 1e-5):
                    match_index = atom_index
                    vec_shift = np.array(
                        np.round(new_atom - np.array(wann_atom_positions[match_index]), decimals=2), dtype=int)
                else:
                    if atom_index == self.num_wann_atom - 1:
                        assert atom_index != 0, (
                            f'Error!!!!: no atom can match the new atom after symmetry operation {symop.ind},\n'
                            + f'Before operation: atom {atomran} = {atom_position},\n'
                            + f'After operation: {atom_position},\nAll wann_atom: {wann_atom_positions}')
            rot_map.append(match_index)
            vec_shift_map.append(vec_shift)
        #Check if the symmetry operator respect magnetic moment.
        #TODO opt magnet code
        if self.soc:
            sym_only = True
            sym_T = True
            if self.magmom is not None:
                for i in range(self.num_wann_atom):
                    if sym_only or sym_T:
                        magmom = self.wann_atom_info[i].magmom
                        new_magmom = np.dot(symop.rotation_cart , magmom)*(-1 if symop.inversion else 1)
                        if abs(np.linalg.norm(magmom - new_magmom)) > 0.0005:
                            sym_only = False
                        if abs(np.linalg.norm(magmom + new_magmom)) > 0.0005:
                            sym_T = False
                if sym_only:
<<<<<<< HEAD
                    print('Symmetry operator {} respects magnetic moment'.format(symop.ind))
                if sym_T:
                    print('Symmetry operator {}*T respects magnetic moment'.format(symop.ind))
        else:
            sym_only = True
            sym_T = False
=======
                    print('Symmetry operator {} respects magnetic moment'.format(symop.ind + 1))
                if sym_T:
                    print('Symmetry operator {}*T respects magnetic moment'.format(symop.ind + 1))
        else:
            sym_only = True
            sym_T = False
        print ("soc:",self.soc,"sym_only:",sym_only,"  sym_T:",sym_T)
>>>>>>> dd6aeaf3
        return np.array(rot_map, dtype=int), np.array(vec_shift_map, dtype=int), sym_only, sym_T


    def atom_p_mat(self, atom_info, symop):
        '''
        Combining rotation matrix of Hamiltonian per orbital_quantum_number into per atom.  (num_wann,num_wann)
        '''
        orbitals = atom_info.projection
        orb_position_dic = atom_info.orb_position_on_atom_dic
        num_wann_on_atom =atom_info.num_wann
        p_mat = np.zeros((num_wann_on_atom, num_wann_on_atom), dtype=complex)
        p_mat_dagger = np.zeros_like(p_mat)
        for orb_name in orbitals:
            rot_orbital = self.orbitals.rot_orb(orb_name, symop.rotation_cart)
            if self.soc:
                rot_orbital = np.kron(symop.spinor_rotation, rot_orbital)
            orb_position = orb_position_dic[orb_name]
            p_mat[orb_position] = rot_orbital.flatten()
            p_mat_dagger[orb_position] = np.conj(np.transpose(rot_orbital)).flatten()
        return p_mat, p_mat_dagger

<<<<<<< HEAD

    def index_R(self,R):
        try:
            return self.iRvec_index[tuple(R)]
        except KeyError:
            return -1

    def find_irreducible_Rab(self):
        print ("searching irreducible Rvectors for pairs of a,b")

        R_list = np.array(self.iRvec, dtype=int)
        irreducible = np.ones((self.nRvec,self.num_wann_atom,self.num_wann_atom),dtype=bool)
        t0=time()
        for symop in self.symmetry_operations:
            if symop.sym_only or symop.sym_T:
                print('symmetry operation  ', symop.ind)
                R_map = np.dot(R_list, np.transpose(symop.rotation))
                atom_R_map = R_map[:, None, None, :] - symop.vec_shift[None, :, None, :] + symop.vec_shift[None, None, :, :]
                for a in range(self.num_wann_atom):
                    a1 = symop.rot_map[a]
                    for b in range(self.num_wann_atom):
                        b1 = symop.rot_map[b]
                        for iR in range(self.nRvec):
                            if irreducible[iR,a,b]:
                                iR1 = self.index_R(atom_R_map[iR, a, b])
                                if iR1>=0 and not (a,b,iR) == (a1,b1,iR1):
                                        irreducible[iR1,a1,b1]=False
        print (f"Found {np.sum(irreducible)} sets of (R,a,b) out of the total {self.nRvec*self.num_wann_atom**2} ({self.nRvec}*{self.num_wann_atom}^2)")
        t1=time()
        dic =  {(a,b):set([iR for iR in range(self.nRvec)  if irreducible[iR,a,b]])
                for a in range(self.num_wann_atom)  for b in range(self.num_wann_atom)}
        t2=time()
        res =  {k:v for k,v in dic.items() if len(v)>0}
        t3=time()
#        print ("timing search irred",t1-t0,t2-t1,t3-t2)
        return res


    def average_H_irreducible(self, iRab_new, matrix_dict_in, iRvec_new, mode):
        assert mode in ["sum","single"]
        iRvec_new_array = np.array(iRvec_new, dtype=int)

        matrix_dict_list_res = {k:defaultdict( lambda:defaultdict(lambda: 0))  for k,v in self.matrix_dict_list.items() }

        iRab_all = defaultdict( lambda:set() )

        for symop in self.symmetry_operations:
            if symop.sym_only or symop.sym_T:
                print('symmetry operation  ', symop.ind)

                R_map = np.dot(iRvec_new_array, np.transpose(symop.rotation))
                atom_R_map = R_map[:, None, None, :] - symop.vec_shift[None, :, None, :] + symop.vec_shift[None, None, :, :]
                iR0_old = self.index_R((0, 0, 0))

                #TODO try numba
                for (atom_a,atom_b),iR_new_list in iRab_new.items():
                    exclude_set = set()
                    for iR in iR_new_list:
                        new_Rvec = tuple(atom_R_map[iR, atom_a, atom_b])
                        iRab_all[(symop.rot_map[atom_a], symop.rot_map[atom_b])].add(new_Rvec)
                        new_Rvec_index = self.index_R(new_Rvec)
                        if new_Rvec_index>=0 :
                            '''
                            H_ab_sym = P_dagger_a dot H_ab dot P_b
                            H_ab_sym_T = ul dot H_ab_sym.conj() dot ur
                            '''
                            for X in matrix_dict_list_res:
                                if new_Rvec_index in matrix_dict_in[X][(symop.rot_map[atom_a], symop.rot_map[atom_b])]:
                                    if mode == "single":
                                        exclude_set.add(iR)
                                    #X_L: only rotation wannier centres from L to L' before rotating orbitals.
                                    XX_L = matrix_dict_in[X][(symop.rot_map[atom_a], symop.rot_map[atom_b])][
                                                               new_Rvec_index]
                                    #special even with R == [0,0,0] diagonal terms.
                                    if iR == iR0_old and atom_a == atom_b:
                                        if X in ['AA','BB']:
                                            v_tmp = (symop.vec_shift[atom_a] - symop.translation).dot(self.lattice)
                                            m_tmp = np.zeros_like(XX_L)
                                            for i in range(self.wann_atom_info[atom_a].num_wann):
=======
    def average_H(self, iRvec):
        #If we can make if faster, respectively is the better choice. Because XX_all matrix are supper large.(eat memory)
        nrot = 0
        R_list = np.array(iRvec, dtype=int)
        nRvec = len(R_list)
        tmp_R_list = []
        matrix_list_res = {}
        for k,v in self.matrix_list.items():
            if k in self.possible_matrix_list:
                shape = list(v.shape)
                shape[2]=nRvec
                matrix_list_res[k] = np.zeros(shape, dtype=complex)

        for irot,symop in enumerate(self.symmetry_operations):
            rot_map, vec_shift, sym_only, sym_T = self.atom_rot_map(symop)
            if sym_only or sym_T:
                print('irot = ', irot + 1)
                if sym_only: nrot += 1
                if sym_T: nrot += 1

                p_mat_atom = []
                p_mat_atom_dagger = []
                for atom in range(self.num_wann_atom):
                    p_mat_, p_mat_dagger_ = self.atom_p_mat(self.wann_atom_info[atom], symop)
                    p_mat_atom.append(p_mat_)
                    p_mat_atom_dagger.append(p_mat_dagger_)
                if sym_T:
                    p_mat_atom_T = []
                    p_mat_atom_dagger_T = []
                    for atom_a in range(self.num_wann_atom):
                        ul = self.wann_atom_info[atom_a].ul
                        ur = self.wann_atom_info[atom_a].ur
                        p_mat_atom_T.append(p_mat_atom[atom_a].dot(ur))
                        p_mat_atom_dagger_T.append(ul.dot(p_mat_atom_dagger[atom_a]))


                R_map = np.dot(R_list, np.transpose(symop.rotation))
                atom_R_map = R_map[:, None, None, :] - vec_shift[None, :, None, :] + vec_shift[None, None, :, :]
                iR0 = self.iRvec.index([0, 0, 0])

                #TODO try numba
                for atom_a in range(self.num_wann_atom):
                    num_w_a = self.wann_atom_info[atom_a].num_wann  #number of orbitals of atom_a
                    for atom_b in range(self.num_wann_atom):
                        num_w_b = self.wann_atom_info[atom_b].num_wann
                        for iR in range(nRvec):
                            new_Rvec = list(atom_R_map[iR, atom_a, atom_b])
                            if new_Rvec in self.iRvec:
                                new_Rvec_index = self.iRvec.index(new_Rvec)
                                '''
                                H_ab_sym = P_dagger_a dot H_ab dot P_b
                                H_ab_sym_T = ul dot H_ab_sym.conj() dot ur
                                '''
                                for X in matrix_list_res:
                                    shape = (num_w_a, num_w_b)+self.matrix_list[X].shape[3:]
                                    #X_L: only rotation wannier centres from L to L' before rotating orbitals.
                                    XX_L = self.matrix_list[X][self.H_select[rot_map[atom_a], rot_map[atom_b]],
                                                               new_Rvec_index].reshape(shape)
                                    #special even with R == [0,0,0] diagonal terms.
                                    if iR == iR0 and atom_a == atom_b:
                                        if X in ['AA','BB']:
                                            v_tmp = (vec_shift[atom_a] - symop.translation).dot(self.lattice)
                                            m_tmp = np.zeros_like(XX_L)
                                            for i in range(num_w_a):
>>>>>>> dd6aeaf3
                                                m_tmp[i,i,:]=v_tmp
                                        if X == 'AA':
                                            XX_L += m_tmp
                                        elif X == 'BB':
                                            XX_L += (m_tmp
<<<<<<< HEAD
                                                *self.matrix_dict_list['Ham'][(symop.rot_map[atom_a], symop.rot_map[atom_b])][
                                                    new_Rvec_index][:,:,None] )
                                    if XX_L.ndim==3:
                                        #X_all: rotating vector.
                                        XX_L = np.tensordot( XX_L, symop.rotation_cart, axes=1).reshape( XX_L.shape )
                                    elif XX_L.ndim>3:
                                        raise ValueError("transformation of tensors is not implemented")
                                    if symop.inversion:
                                        XX_L*=self.parity_I[X]
                                    if symop.sym_only:
                                        matrix_dict_list_res[X][(atom_a,atom_b)][iR] += _rotate_matrix(XX_L,symop.p_mat_atom_dagger[atom_a], symop.p_mat_atom[atom_b])
                                    if symop.sym_T:
                                        matrix_dict_list_res[X][(atom_a,atom_b)][iR] += _rotate_matrix(XX_L,symop.p_mat_atom_dagger_T[atom_a], symop.p_mat_atom_T[atom_b]).conj() * self.parity_TR[X]
                    # in single mode we need to determine it only once
                    if mode == "single":
                        iR_new_list-=exclude_set

        if mode == "single":
            for (atom_a,atom_b),iR_new_list in iRab_new.items():
                assert len(iR_new_list)==0, f"for atoms ({atom_a},{atom_b}) some R vectors were not set : {iR_new_list}"


        if mode == "sum":
            for x in matrix_dict_list_res.values():
                for d in x.values():
                    for k,v in d.items():
                        v /= self.nrot
        print('number of symmetry oprations == ', self.nrot)
        return matrix_dict_list_res, iRab_all


    def symmetrize(self):

        #========================================================
        #symmetrize existing R vectors and find additional R vectors
        #========================================================
        print('##########################')
        print('Symmetrizing Started')
        t0=time()
        iRab_irred = self.find_irreducible_Rab()
        t1=time()
        matrix_dict_list_res, iRvec_ab_all = self.average_H_irreducible( iRab_new=iRab_irred, matrix_dict_in=self.matrix_dict_list, iRvec_new=self.iRvec, mode="sum")
        t2=time()
        iRvec_new_set = set.union(*iRvec_ab_all.values())
        iRvec_new_set.add( (0,0,0) )
        iRvec_new = list(iRvec_new_set)
        nRvec_new = len(iRvec_new)
        t2a=time()
        iRvec_new_index = {r:i for i,r in enumerate(iRvec_new)}
        iRab_new = {k:set([iRvec_new_index[irvec] for irvec in v]) for k,v in iRvec_ab_all.items()}
        t3=time()
        matrix_dict_list_res, iRab_all_2 = self.average_H_irreducible( iRab_new=iRab_new, matrix_dict_in=matrix_dict_list_res, iRvec_new=iRvec_new, mode="single")
        t4=time()

        return_dic = {}
        for k,v in matrix_dict_list_res.items():
            return_dic[k] = _dict_to_matrix(v, H_select=self.H_select, wann_atom_info=self.wann_atom_info, nRvec=nRvec_new, ndimv=self.ndimv[k] )
            self.spin_reorder(return_dic[k], back=True)
        t5=time()

        print('Symmetrizing Finished')
        print ("Timing:",t1-t0,t2-t1,t2a-t2,t3-t2a,t4-t3,t5-t4,"total:",t5-t0)

        return return_dic, np.array(iRvec_new)

    def spin_reorder(self,Mat_in,back=False):
        """ rearranges the spins of the Wannier functions
            back=False : from interlacing spins to spin blocks
            back=True : from spin blocks to interlacing spins
        """
        if not self.soc:
            return
        elif self.DFT_code.lower() == 'vasp':
            return
        elif self.DFT_code.lower() in ['qe', 'quantum_espresso', 'espresso']:
            Mat_out = np.zeros(np.shape(Mat_in), dtype=complex)
            nw2 = self.num_wann // 2
            for i in 0,1:
                for j in 0,1:
                    if back:
                        Mat_out[i:self.num_wann:2,j:self.num_wann:2, ...] = Mat_in[i*nw2:(i+1)*nw2, j*nw2:(j+1)*nw2,...]
                    else:
                        Mat_out[i*nw2:(i+1)*nw2, j*nw2:(j+1)*nw2,...] = Mat_in[i:self.num_wann:2,j:self.num_wann:2, ...]
            Mat_in[...]=Mat_out[...]
            return
        else :
            raise ValueError(f"does not work for DFT_code  '{self.DFT_code}' so far")

class WannAtomInfo():

    def __init__(self,   iatom, atom_name, position, projection, orbital_index,  magmom=None, soc=False):
        self.iatom = iatom
        self.atom_name = atom_name
        self.position = position
        self.projection = projection
        self.orbital_index = orbital_index
#        self.orb_position_dic = orb_position_dic
        self.magmom = magmom
        self.soc = soc
        self.num_wann = len(sum(self.orbital_index, []))  #number of orbitals of atom_a
        allindex = sorted(sum(self.orbital_index ,[]))
        print ("allindex",allindex)
        self.orb_position_on_atom_dic = {}
        for pr,ind in zip(projection,orbital_index):
            indx = [allindex.index(i) for i in ind]
            print (pr,":",ind,":",indx)
            orb_select = np.zeros((self.num_wann, self.num_wann), dtype=bool)
            for oi in indx:
                for oj in indx:
                    orb_select[oi, oj] = True
            self.orb_position_on_atom_dic[pr]=orb_select

        #====Time Reversal====
        #syl: (sigma_y)^T *1j, syr: sigma_y*1j
        if self.soc:
            base_m = np.eye(self.num_wann // 2)
            syl = np.array([[0.0, -1.0], [1.0, 0.0]])
            syr = np.array([[0.0, 1.0], [-1.0, 0.0]])
            self.ul = np.kron(syl, base_m)
            self.ur = np.kron(syr, base_m)


    def __str__(self):
        return "; ".join(f"{key}:{value}" for key,value in self.__dict__.items() if key not in ["orb_position_on_atom_dic","ul","ur"] )


# TODO : move to irrep?
class SymmetryOperation_loc(SymmetryOperation):

    @lazy_property.LazyProperty
    def rotation_cart(self):
        return np.dot(np.dot(self._lattice_T, self.rotation), self._lattice_inv_T)

    @lazy_property.LazyProperty
    def translation_cart(self):
        return np.dot(np.dot(self._lattice_T, self.translation), self._lattice_inv_T)

    @lazy_property.LazyProperty
    def det_cart(self):
        return np.linalg.det(self.rotation_cart)

    @lazy_property.LazyProperty
    def det(self):
        return np.linalg.det(self.rotation)

    @lazy_property.LazyProperty
    def _lattice_inv_T(self):
        return np.linalg.inv(np.transpose(self.Lattice))

    @lazy_property.LazyProperty
    def _lattice_T(self):
        return np.transpose(self.Lattice)

def _rotate_matrix(X,L,R):
    if X.ndim==2:
        return L.dot(X).dot(R)
    elif X.ndim==3:
        X_shift = X.transpose(2, 0, 1)
        tmpX = L.dot(X_shift).dot(R)
        return tmpX.transpose( 0, 2, 1).reshape(X.shape)
    else:
        raise ValueError()

def _matrix_to_dict( mat, H_select, wann_atom_info):
    """transforms a matrix X[m,n,iR,...] into a dictionary like
        {(a,b): {iR: np.array(num_w_a.num_w_b,...)}}
    """
    result = {}
    for a,atom_a in enumerate(wann_atom_info):
        num_w_a = atom_a.num_wann  #number of orbitals of atom_a
        for b,atom_b in enumerate(wann_atom_info):
            num_w_b = atom_b.num_wann  #number of orbitals of atom_a
            result_ab = {}
            X = mat[ H_select[a, b] ]
            X = X.reshape( (num_w_a,num_w_b)+mat.shape[2:] )
            for iR in range(mat.shape[2]):
                x = X[:,:,iR]
                if np.max(abs(x))>1e-15:
                    result_ab[iR]=x
            if len(result_ab)>0:
                result[(a,b)] = result_ab
    return result


def _dict_to_matrix(dic,H_select,wann_atom_info,nRvec,ndimv):
    num_wann = H_select.shape[2]
    mat = np.zeros( (num_wann,num_wann,nRvec)+(3,)*ndimv, dtype=complex )
    for (a,b), irX in dic.items():
        for iR,X in irX.items():
            mat[H_select[a,b],iR] = X.reshape( (-1,)+X.shape[2:])
    return mat
=======
                                                *self.matrix_list['Ham'][self.H_select[rot_map[atom_a], rot_map[atom_b]],
                                                    new_Rvec_index].reshape(num_w_a, num_w_b)[:, :, None])
                                    if XX_L.ndim==3:
                                        #X_all: rotating vector.
                                        XX_L = np.tensordot( XX_L, symop.rotation_cart, axes=1).reshape( shape )
                                    if symop.inversion:
                                        XX_L*=self.parity_I[X]
                                    if sym_only:
                                        matrix_list_res[X][self.H_select[atom_a, atom_b],iR] += _rotate_matrix_flat(XX_L,p_mat_atom_dagger[atom_a], p_mat_atom[atom_b])
                                    if sym_T:
                                        matrix_list_res[X][self.H_select[atom_a, atom_b],iR] += _rotate_matrix_flat(XX_L,p_mat_atom_dagger_T[atom_a], p_mat_atom_T[atom_b]).conj() * self.parity_TR[X]

                            elif new_Rvec not in tmp_R_list:
                                tmp_R_list.append(new_Rvec)

        for k in matrix_list_res:
            matrix_list_res[k] /= nrot
        print('number of symmetry oprations == ', nrot)
        return matrix_list_res, tmp_R_list

    def symmetrize(self):

        #========================================================
        #symmetrize existing R vectors and find additional R vectors
        #========================================================
        print('##########################')
        print('Symmetrizing Start')
        return_dic, iRvec_add = self.average_H(self.iRvec)

        nRvec_add = len(iRvec_add)
        print('nRvec_add =', nRvec_add)
        if nRvec_add > 0:
            return_dic_add, iRvec_add_0 = self.average_H(iRvec_add)
            for X in return_dic_add.keys():
                return_dic[X] = np.concatenate((return_dic[X], return_dic_add[X]), axis=2)

        for k,v in self.matrix_list.items():
            if k not in self.possible_matrix_list:
                shape = list(self.matrix_list[k].shape)
                shape[2]=nRvec_add
                return_dic_zero = np.zeros(shape, dtype=self.matrix_list[k].dtype)
                return_dic[k] = np.concatenate((self.matrix_list[k], return_dic_zero), axis=2)

        for X in return_dic.values():
            self.spin_reorder(X, back=True)

        print('Symmetrizing Finished')

        return return_dic, np.array(self.iRvec + iRvec_add)


    def spin_reorder(self,Mat_in,back=False):
        """ rearranges the spins of the Wannier functions
            back=False : from interlacing spins to spin blocks
            back=True : from spin blocks to interlacing spins
        """
        if not self.soc:
            return
        elif self.DFT_code.lower() == 'vasp':
            return
        elif self.DFT_code.lower() in ['qe', 'quantum_espresso', 'espresso']:
            Mat_out = np.zeros(np.shape(Mat_in), dtype=complex)
            nw2 = self.num_wann // 2
            for i in 0,1:
                for j in 0,1:
                    if back:
                        Mat_out[i:self.num_wann:2,j:self.num_wann:2, ...] = Mat_in[i*nw2:(i+1)*nw2, j*nw2:(j+1)*nw2,...]
                    else:
                        Mat_out[i*nw2:(i+1)*nw2, j*nw2:(j+1)*nw2,...] = Mat_in[i:self.num_wann:2,j:self.num_wann:2, ...]
            Mat_in[...]=Mat_out[...]
            return
        else :
            raise ValueError(f"does not work for DFT_code  '{self.DFT_code}' so far")

class WannAtomInfo():

    def __init__(self,   iatom, atom_name, position, projection, orbital_index,  magmom=None, soc=False):
        self.iatom = iatom
        self.atom_name = atom_name
        self.position = position
        self.projection = projection
        self.orbital_index = orbital_index
#        self.orb_position_dic = orb_position_dic
        self.magmom = magmom
        self.soc = soc
        self.num_wann = len(sum(self.orbital_index, []))  #number of orbitals of atom_a
        allindex = sorted(sum(self.orbital_index ,[]))
        print ("allindex",allindex)
        self.orb_position_on_atom_dic = {}
        for pr,ind in zip(projection,orbital_index):
            indx = [allindex.index(i) for i in ind]
            print (pr,":",ind,":",indx)
            orb_select = np.zeros((self.num_wann, self.num_wann), dtype=bool)
            for oi in indx:
                for oj in indx:
                    orb_select[oi, oj] = True
            self.orb_position_on_atom_dic[pr]=orb_select

        #====Time Reversal====
        #syl: (sigma_y)^T *1j, syr: sigma_y*1j
        if self.soc:
            base_m = np.eye(self.num_wann // 2)
            syl = np.array([[0.0, -1.0], [1.0, 0.0]])
            syr = np.array([[0.0, 1.0], [-1.0, 0.0]])
            self.ul = np.kron(syl, base_m)
            self.ur = np.kron(syr, base_m)


    def __str__(self):
        return "; ".join(f"{key}:{value}" for key,value in self.__dict__.items() if key!="orb_position_dic" )


# TODO : move to irrep?
class SymmetryOperation_loc(SymmetryOperation):

    @lazy_property.LazyProperty
    def rotation_cart(self):
        return np.dot(np.dot(self._lattice_T, self.rotation), self._lattice_inv_T)

    @lazy_property.LazyProperty
    def translation_cart(self):
        return np.dot(np.dot(self._lattice_T, self.translation), self._lattice_inv_T)

    @lazy_property.LazyProperty
    def det_cart(self):
        return np.linalg.det(self.rotation_cart)

    @lazy_property.LazyProperty
    def det(self):
        return np.linalg.det(self.rotation)

    @lazy_property.LazyProperty
    def _lattice_inv_T(self):
        return np.linalg.inv(np.transpose(self.Lattice))

    @lazy_property.LazyProperty
    def _lattice_T(self):
        return np.transpose(self.Lattice)

def _rotate_matrix_flat(X,L,R):
    if X.ndim==2:
        return L.dot(X).dot(R).flatten()
    elif X.ndim==3:
        X_shift = X.transpose(2, 0, 1)
        tmpX = L.dot(X_shift).dot(R)
        return tmpX.transpose( 0, 2, 1).reshape(-1,3)
    else:
        raise ValueError()
>>>>>>> dd6aeaf3
<|MERGE_RESOLUTION|>--- conflicted
+++ resolved
@@ -4,10 +4,7 @@
 from irrep.spacegroup import SymmetryOperation
 from collections import defaultdict
 import lazy_property
-<<<<<<< HEAD
 from time import time
-=======
->>>>>>> dd6aeaf3
 
 class SymWann():
 
@@ -74,26 +71,15 @@
                 vars(self)[param] = parameters[param]
             else:
                 vars(self)[param] = self.default_parameters[param]
-<<<<<<< HEAD
         self.iRvec = [tuple(R) for R in iRvec]
         self.iRvec_index = {r:i for i,r in enumerate(self.iRvec)}
         self.nRvec = len(self.iRvec)
-=======
-        self.iRvec = iRvec.tolist()
-        self.nRvec = len(iRvec)
->>>>>>> dd6aeaf3
         self.num_wann = num_wann
         self.lattice = lattice
         self.positions = positions
         self.atom_name = atom_name
         self.possible_matrix_list = ['Ham','AA', 'SS', 'BB', 'CC']  #['AA','BB','CC','SS','SA','SHA','SR','SH','SHR']
-<<<<<<< HEAD
-=======
-        self.matrix_list = XX_R
-        for k in XX_R:
-            if k not in self.possible_matrix_list:
-                print (f"WARNING: symmetrization of matrix {k} is not implemented yet, so it will not be symmetrized, but passed as it. Use on your own risk")
->>>>>>> dd6aeaf3
+
         # This is confusing, actually the I-odd vectors have "+1" here, because the minus is already in the rotation matrix
         # but Ham is a scalar, so +1
         #TODO: change it
@@ -132,11 +118,8 @@
         H_select matrices is bool matrix which can select a subspace of Hamiltonian between one atom and it's
         equivalent atom after symmetry operation.
         '''
-<<<<<<< HEAD
         times = []
         times.append(time())
-=======
->>>>>>> dd6aeaf3
         proj_dic = defaultdict(lambda : [])
         orbital_index = 0
         orbital_index_list = [[] for i in range(num_atom)]
@@ -163,10 +146,7 @@
                         position=self.positions[atom], projection=projection, orbital_index=orbital_index_list[atom], soc=self.soc,
                         magmom=self.magmom[atom] if self.magmom is not None else None) )
         self.num_wann_atom = len (self.wann_atom_info)
-<<<<<<< HEAD
-        times.append(time())
-=======
->>>>>>> dd6aeaf3
+        times.append(time())
 
         self.H_select = np.zeros((self.num_wann_atom, self.num_wann_atom, self.num_wann, self.num_wann), dtype=bool)
         for a,atom_a in enumerate(self.wann_atom_info):
@@ -178,7 +158,6 @@
                         for ob_list in orb_list_b:
                             for oib in ob_list:
                                 self.H_select[a, b, oia, oib] = True
-<<<<<<< HEAD
         times.append(time())
 
         self.matrix_dict_list = {}
@@ -188,16 +167,11 @@
             if k not in self.possible_matrix_list:
                 raise ValueError(f" symmetrization of matrix {k} is not implemented yet")#, so it will not be symmetrized, but passed as it. Use on your own risk")
         times.append(time())
-=======
->>>>>>> dd6aeaf3
 
         print('Wannier atoms info')
         for item in self.wann_atom_info:
             print(item)
-<<<<<<< HEAD
-        times.append(time())
-=======
->>>>>>> dd6aeaf3
+        times.append(time())
 
         numbers = []
         names = list(set(self.atom_name))
@@ -207,7 +181,6 @@
         print("[get_spacegroup]")
         print("  Spacegroup is %s." % spglib.get_spacegroup(cell))
         dataset = spglib.get_symmetry_dataset(cell)
-<<<<<<< HEAD
         all_symmetry_operations = [
                 SymmetryOperation_loc(rot, dataset['translations'][i], cell[0], ind=i + 1, spinor=self.soc)
                 for i,rot in enumerate(dataset['rotations'])
@@ -238,29 +211,15 @@
         times.append(time())
 
         self.nsymm = len(self.symmetry_operations)
-=======
-        self.symmetry_operations = [
-                SymmetryOperation_loc(rot, dataset['translations'][i], cell[0], ind=i + 1, spinor=self.soc)
-                for i,rot in enumerate(dataset['rotations'])
-                                   ]
-        self.nsymm = len(self.symmetry_operations)
-        self.show_symmetry()
->>>>>>> dd6aeaf3
         has_inv = np.any([(s.inversion and s.angle==0) for s in self.symmetry_operations])  # has inversion or not
         if has_inv:
             print('====================\nSystem has inversion symmetry\n====================')
 
-<<<<<<< HEAD
         self.show_symmetry()
         times.append(time())
         print ("Timing of SymWann.__init__():", [t1-t0 for t0,t1 in zip(times,times[1:])], "total:",times[-1]-times[0])
 
 
-#        self.find_irreducible_Rab()
-=======
-        for X in self.matrix_list.values():
-            self.spin_reorder(X)
->>>>>>> dd6aeaf3
 
     #==============================
     #Find space group and symmetres
@@ -327,22 +286,12 @@
                         if abs(np.linalg.norm(magmom + new_magmom)) > 0.0005:
                             sym_T = False
                 if sym_only:
-<<<<<<< HEAD
                     print('Symmetry operator {} respects magnetic moment'.format(symop.ind))
                 if sym_T:
                     print('Symmetry operator {}*T respects magnetic moment'.format(symop.ind))
         else:
             sym_only = True
             sym_T = False
-=======
-                    print('Symmetry operator {} respects magnetic moment'.format(symop.ind + 1))
-                if sym_T:
-                    print('Symmetry operator {}*T respects magnetic moment'.format(symop.ind + 1))
-        else:
-            sym_only = True
-            sym_T = False
-        print ("soc:",self.soc,"sym_only:",sym_only,"  sym_T:",sym_T)
->>>>>>> dd6aeaf3
         return np.array(rot_map, dtype=int), np.array(vec_shift_map, dtype=int), sym_only, sym_T
 
 
@@ -364,7 +313,6 @@
             p_mat_dagger[orb_position] = np.conj(np.transpose(rot_orbital)).flatten()
         return p_mat, p_mat_dagger
 
-<<<<<<< HEAD
 
     def index_R(self,R):
         try:
@@ -444,78 +392,11 @@
                                             v_tmp = (symop.vec_shift[atom_a] - symop.translation).dot(self.lattice)
                                             m_tmp = np.zeros_like(XX_L)
                                             for i in range(self.wann_atom_info[atom_a].num_wann):
-=======
-    def average_H(self, iRvec):
-        #If we can make if faster, respectively is the better choice. Because XX_all matrix are supper large.(eat memory)
-        nrot = 0
-        R_list = np.array(iRvec, dtype=int)
-        nRvec = len(R_list)
-        tmp_R_list = []
-        matrix_list_res = {}
-        for k,v in self.matrix_list.items():
-            if k in self.possible_matrix_list:
-                shape = list(v.shape)
-                shape[2]=nRvec
-                matrix_list_res[k] = np.zeros(shape, dtype=complex)
-
-        for irot,symop in enumerate(self.symmetry_operations):
-            rot_map, vec_shift, sym_only, sym_T = self.atom_rot_map(symop)
-            if sym_only or sym_T:
-                print('irot = ', irot + 1)
-                if sym_only: nrot += 1
-                if sym_T: nrot += 1
-
-                p_mat_atom = []
-                p_mat_atom_dagger = []
-                for atom in range(self.num_wann_atom):
-                    p_mat_, p_mat_dagger_ = self.atom_p_mat(self.wann_atom_info[atom], symop)
-                    p_mat_atom.append(p_mat_)
-                    p_mat_atom_dagger.append(p_mat_dagger_)
-                if sym_T:
-                    p_mat_atom_T = []
-                    p_mat_atom_dagger_T = []
-                    for atom_a in range(self.num_wann_atom):
-                        ul = self.wann_atom_info[atom_a].ul
-                        ur = self.wann_atom_info[atom_a].ur
-                        p_mat_atom_T.append(p_mat_atom[atom_a].dot(ur))
-                        p_mat_atom_dagger_T.append(ul.dot(p_mat_atom_dagger[atom_a]))
-
-
-                R_map = np.dot(R_list, np.transpose(symop.rotation))
-                atom_R_map = R_map[:, None, None, :] - vec_shift[None, :, None, :] + vec_shift[None, None, :, :]
-                iR0 = self.iRvec.index([0, 0, 0])
-
-                #TODO try numba
-                for atom_a in range(self.num_wann_atom):
-                    num_w_a = self.wann_atom_info[atom_a].num_wann  #number of orbitals of atom_a
-                    for atom_b in range(self.num_wann_atom):
-                        num_w_b = self.wann_atom_info[atom_b].num_wann
-                        for iR in range(nRvec):
-                            new_Rvec = list(atom_R_map[iR, atom_a, atom_b])
-                            if new_Rvec in self.iRvec:
-                                new_Rvec_index = self.iRvec.index(new_Rvec)
-                                '''
-                                H_ab_sym = P_dagger_a dot H_ab dot P_b
-                                H_ab_sym_T = ul dot H_ab_sym.conj() dot ur
-                                '''
-                                for X in matrix_list_res:
-                                    shape = (num_w_a, num_w_b)+self.matrix_list[X].shape[3:]
-                                    #X_L: only rotation wannier centres from L to L' before rotating orbitals.
-                                    XX_L = self.matrix_list[X][self.H_select[rot_map[atom_a], rot_map[atom_b]],
-                                                               new_Rvec_index].reshape(shape)
-                                    #special even with R == [0,0,0] diagonal terms.
-                                    if iR == iR0 and atom_a == atom_b:
-                                        if X in ['AA','BB']:
-                                            v_tmp = (vec_shift[atom_a] - symop.translation).dot(self.lattice)
-                                            m_tmp = np.zeros_like(XX_L)
-                                            for i in range(num_w_a):
->>>>>>> dd6aeaf3
                                                 m_tmp[i,i,:]=v_tmp
                                         if X == 'AA':
                                             XX_L += m_tmp
                                         elif X == 'BB':
                                             XX_L += (m_tmp
-<<<<<<< HEAD
                                                 *self.matrix_dict_list['Ham'][(symop.rot_map[atom_a], symop.rot_map[atom_b])][
                                                     new_Rvec_index][:,:,None] )
                                     if XX_L.ndim==3:
@@ -706,154 +587,4 @@
     for (a,b), irX in dic.items():
         for iR,X in irX.items():
             mat[H_select[a,b],iR] = X.reshape( (-1,)+X.shape[2:])
-    return mat
-=======
-                                                *self.matrix_list['Ham'][self.H_select[rot_map[atom_a], rot_map[atom_b]],
-                                                    new_Rvec_index].reshape(num_w_a, num_w_b)[:, :, None])
-                                    if XX_L.ndim==3:
-                                        #X_all: rotating vector.
-                                        XX_L = np.tensordot( XX_L, symop.rotation_cart, axes=1).reshape( shape )
-                                    if symop.inversion:
-                                        XX_L*=self.parity_I[X]
-                                    if sym_only:
-                                        matrix_list_res[X][self.H_select[atom_a, atom_b],iR] += _rotate_matrix_flat(XX_L,p_mat_atom_dagger[atom_a], p_mat_atom[atom_b])
-                                    if sym_T:
-                                        matrix_list_res[X][self.H_select[atom_a, atom_b],iR] += _rotate_matrix_flat(XX_L,p_mat_atom_dagger_T[atom_a], p_mat_atom_T[atom_b]).conj() * self.parity_TR[X]
-
-                            elif new_Rvec not in tmp_R_list:
-                                tmp_R_list.append(new_Rvec)
-
-        for k in matrix_list_res:
-            matrix_list_res[k] /= nrot
-        print('number of symmetry oprations == ', nrot)
-        return matrix_list_res, tmp_R_list
-
-    def symmetrize(self):
-
-        #========================================================
-        #symmetrize existing R vectors and find additional R vectors
-        #========================================================
-        print('##########################')
-        print('Symmetrizing Start')
-        return_dic, iRvec_add = self.average_H(self.iRvec)
-
-        nRvec_add = len(iRvec_add)
-        print('nRvec_add =', nRvec_add)
-        if nRvec_add > 0:
-            return_dic_add, iRvec_add_0 = self.average_H(iRvec_add)
-            for X in return_dic_add.keys():
-                return_dic[X] = np.concatenate((return_dic[X], return_dic_add[X]), axis=2)
-
-        for k,v in self.matrix_list.items():
-            if k not in self.possible_matrix_list:
-                shape = list(self.matrix_list[k].shape)
-                shape[2]=nRvec_add
-                return_dic_zero = np.zeros(shape, dtype=self.matrix_list[k].dtype)
-                return_dic[k] = np.concatenate((self.matrix_list[k], return_dic_zero), axis=2)
-
-        for X in return_dic.values():
-            self.spin_reorder(X, back=True)
-
-        print('Symmetrizing Finished')
-
-        return return_dic, np.array(self.iRvec + iRvec_add)
-
-
-    def spin_reorder(self,Mat_in,back=False):
-        """ rearranges the spins of the Wannier functions
-            back=False : from interlacing spins to spin blocks
-            back=True : from spin blocks to interlacing spins
-        """
-        if not self.soc:
-            return
-        elif self.DFT_code.lower() == 'vasp':
-            return
-        elif self.DFT_code.lower() in ['qe', 'quantum_espresso', 'espresso']:
-            Mat_out = np.zeros(np.shape(Mat_in), dtype=complex)
-            nw2 = self.num_wann // 2
-            for i in 0,1:
-                for j in 0,1:
-                    if back:
-                        Mat_out[i:self.num_wann:2,j:self.num_wann:2, ...] = Mat_in[i*nw2:(i+1)*nw2, j*nw2:(j+1)*nw2,...]
-                    else:
-                        Mat_out[i*nw2:(i+1)*nw2, j*nw2:(j+1)*nw2,...] = Mat_in[i:self.num_wann:2,j:self.num_wann:2, ...]
-            Mat_in[...]=Mat_out[...]
-            return
-        else :
-            raise ValueError(f"does not work for DFT_code  '{self.DFT_code}' so far")
-
-class WannAtomInfo():
-
-    def __init__(self,   iatom, atom_name, position, projection, orbital_index,  magmom=None, soc=False):
-        self.iatom = iatom
-        self.atom_name = atom_name
-        self.position = position
-        self.projection = projection
-        self.orbital_index = orbital_index
-#        self.orb_position_dic = orb_position_dic
-        self.magmom = magmom
-        self.soc = soc
-        self.num_wann = len(sum(self.orbital_index, []))  #number of orbitals of atom_a
-        allindex = sorted(sum(self.orbital_index ,[]))
-        print ("allindex",allindex)
-        self.orb_position_on_atom_dic = {}
-        for pr,ind in zip(projection,orbital_index):
-            indx = [allindex.index(i) for i in ind]
-            print (pr,":",ind,":",indx)
-            orb_select = np.zeros((self.num_wann, self.num_wann), dtype=bool)
-            for oi in indx:
-                for oj in indx:
-                    orb_select[oi, oj] = True
-            self.orb_position_on_atom_dic[pr]=orb_select
-
-        #====Time Reversal====
-        #syl: (sigma_y)^T *1j, syr: sigma_y*1j
-        if self.soc:
-            base_m = np.eye(self.num_wann // 2)
-            syl = np.array([[0.0, -1.0], [1.0, 0.0]])
-            syr = np.array([[0.0, 1.0], [-1.0, 0.0]])
-            self.ul = np.kron(syl, base_m)
-            self.ur = np.kron(syr, base_m)
-
-
-    def __str__(self):
-        return "; ".join(f"{key}:{value}" for key,value in self.__dict__.items() if key!="orb_position_dic" )
-
-
-# TODO : move to irrep?
-class SymmetryOperation_loc(SymmetryOperation):
-
-    @lazy_property.LazyProperty
-    def rotation_cart(self):
-        return np.dot(np.dot(self._lattice_T, self.rotation), self._lattice_inv_T)
-
-    @lazy_property.LazyProperty
-    def translation_cart(self):
-        return np.dot(np.dot(self._lattice_T, self.translation), self._lattice_inv_T)
-
-    @lazy_property.LazyProperty
-    def det_cart(self):
-        return np.linalg.det(self.rotation_cart)
-
-    @lazy_property.LazyProperty
-    def det(self):
-        return np.linalg.det(self.rotation)
-
-    @lazy_property.LazyProperty
-    def _lattice_inv_T(self):
-        return np.linalg.inv(np.transpose(self.Lattice))
-
-    @lazy_property.LazyProperty
-    def _lattice_T(self):
-        return np.transpose(self.Lattice)
-
-def _rotate_matrix_flat(X,L,R):
-    if X.ndim==2:
-        return L.dot(X).dot(R).flatten()
-    elif X.ndim==3:
-        X_shift = X.transpose(2, 0, 1)
-        tmpX = L.dot(X_shift).dot(R)
-        return tmpX.transpose( 0, 2, 1).reshape(-1,3)
-    else:
-        raise ValueError()
->>>>>>> dd6aeaf3
+    return mat