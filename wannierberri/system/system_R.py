import copy
import warnings
import numpy as np
import os
from functools import cached_property
from collections import defaultdict
import glob

from ..fourier.rvectors import Rvectors
from .system import System
from ..utility import clear_cached, one2three, pauli_xyz
from ..symmetry.point_symmetry import PointSymmetry, PointGroup, TimeReversal
from ..symmetry.wyckoff_position import split_into_orbits
from packaging import version


class System_R(System):
    """
        The base class for describing a system. Does not have its own constructor,
        please use the child classes, e.g  :class:`System_w90` or :class:`System_tb`


        Parameters
        -----------
        berry : bool
            set ``True`` to enable evaluation of external term in  Berry connection or Berry curvature and their
            derivatives.
        spin : bool
            set ``True`` if quantities derived from spin  will be used.
        morb : bool
            set ``True`` to enable calculation of external terms in orbital moment and its derivatives.
            Requires the ``.uHu`` file.
        OSD : bool
            set ``True`` to enable calculation of external terms in orbital contribution to Optical Spatial dispersion
            Requires the `uIu`` and ``.uHu`` files.
        periodic : [bool,bool,bool]
            set ``True`` for periodic directions and ``False`` for confined (e.g. slab direction for 2D systems). If less then 3 values provided, the rest are treated as ``False`` .
        SHCryoo : bool
            set ``True`` if quantities derived from Ryoo's spin-current elements will be used. (RPS 2019)
        SHCqiao : bool
            set ``True`` if quantities derived from Qiao's approximated spin-current elements will be used. (QZYZ 2018).
        _getFF : bool
            generate the FF_R matrix based on the uIu file. May be used for only testing so far. Default : ``{_getFF}``
        npar : int
            number of nodes used for parallelization in the `__init__` method. Default: `multiprocessing.cpu_count()`
        ws_dist_tol : float
            the tolerance for the Wigner-Seitz distance. Default: 1e-5

        Notes
        -----
        * The system is described by its real lattice, symmetry group, and Hamiltonian and other real-space matrices.
        * The lattice is given by the lattice vectors in the Cartesian coordinates.
        * The system can be either periodic or confined in some directions.


        Attributes
        ----------
        needed_R_matrices : set
            the set of matrices that are needed for the current calculation. The matrices are set in the constructor.
        npar : int
            number of nodes used for parallelization in the `__init__` method. Default: `multiprocessing.cpu_count()`
        _XX_R : dict(str:array)
            dictionary of real-space matrices. The keys are the names of the matrices, the values are the matrices themselves.
        wannier_centers_cart : array(float)
            the positions of the Wannier centers in the Cartesian coordinates.
        wannier_centers_red : array(float)
            the positions of the Wannier centers in the reduced coordinates.
        num_wann : int
            the number of Wannier functions.
        real_lattice : array(float, shape=(3,3))
            the lattice vectors of the model.
        NKFFT_recommended : int
            the recommended size of the FFT grid to be used in the interpolation.
        """

    def __init__(self,
                 berry=False,
                 morb=False,
                 spin=False,
                 SHCryoo=False,
                 SHCqiao=False,
                 OSD=False,
                 _getFF=False,
                 ws_dist_tol=0.05,
                 **parameters):

        super().__init__(**parameters)
        self.needed_R_matrices = {'Ham'}

        if morb:
            self.needed_R_matrices.update(['AA', 'BB', 'CC'])
        if berry:
            self.needed_R_matrices.add('AA')
        if spin:
            self.needed_R_matrices.add('SS')
        if _getFF:
            self.needed_R_matrices.add('FF')
        if SHCryoo:
            self.needed_R_matrices.update(['AA', 'SS', 'SA', 'SHA', 'SH'])
        if SHCqiao:
            self.needed_R_matrices.update(['AA', 'SS', 'SR', 'SH', 'SHR'])
        if OSD:
            self.needed_R_matrices.update(['AA', 'BB', 'CC', 'GG', 'OO'])

        if self.force_internal_terms_only:
            self.needed_R_matrices = self.needed_R_matrices.intersection(['Ham', 'SS'])

        self._XX_R = dict()
        self.ws_dist_tol = ws_dist_tol

    def set_wannier_centers(self, wannier_centers_cart=None, wannier_centers_red=None):
        """
            set self.wannier_centers_cart. Only one of parameters should be provided.
            If both are None: self.wannier_centers_cart is set to zero.
        """
        lcart = (wannier_centers_cart is not None)
        lred = (wannier_centers_red is not None)
        if lred:
            _wannier_centers_cart = wannier_centers_red.dot(self.real_lattice)
            if lcart:
                assert abs(wannier_centers_cart - _wannier_centers_cart).max() < 1e-8
            else:
                self.wannier_centers_cart = _wannier_centers_cart
        else:
            if lcart:
                self.wannier_centers_cart = wannier_centers_cart
            else:
                self.wannier_centers_cart = np.zeros((self.num_wann, 3))
        self.clear_cached_wcc()

    def need_R_any(self, keys):
        """returns True is any of the listed matrices is needed in to be set

        keys : str or list of str
            'AA', 'BB', 'CC', etc
        """
        if not isinstance(keys, (list, tuple)):
            keys = [keys]
        for k in keys:
            if k in self.needed_R_matrices:
                return True

    def get_R_mat(self, key):
        try:
            return self._XX_R[key]
        except KeyError:
            raise ValueError(f"The real-space matrix elements '{key}' are not set in the system," +
                             " but are required for the current calculation. please check parameters of the System() initializer")

    def has_R_mat(self, key):
        return key in self._XX_R

    def has_R_mat_any(self, keys):
        for k in keys:
            if self.has_R_mat(k):
                return True

    def set_R_mat(self, key, value, diag=False, R=None, reset=False, add=False, Hermitian=False):
        """
        Set real-space matrix specified by `key`. Either diagonal, specific R or full matrix.  Useful for model calculations

        Parameters
        ----------
        key : str
            'SS', 'AA' , etc
        value : array
            * `array(num_wann,...)` if `diag=True` . Sets the diagonal part ( if `R` not set, `R=[0,0,0]`)
            * `array(num_wann,num_wann,..)`  matrix for `R` (`R` should be set )
            * `array(Rvec, num_wann,num_wann,...)` full spin matrix for all R

            `...` denotes the vector/tensor cartesian dimensions of the matrix element
        diag : bool
            set only the diagonal for a specific R-vector (if specified), or fpr R=[0,0,0]
        R : list(int)
            list of 3 integer values specifying R. if
        reset : bool
            allows to reset matrix if it is already set
        add : bool
            add matrix to the already existing
        Hermitian : bool
            force the value to be Hermitian (only if all vectors are set at once)
        """
        if diag:
            assert value.shape[0] == self.num_wann, f"the 0th dimension for 'diag=True' of value should be {self.num_wann}, found {value.shape[0]}"
            if R is None:
                R = [0, 0, 0]
            XX = np.zeros((self.num_wann, self.num_wann) + value.shape[1:], dtype=value.dtype)
            XX[self.range_wann, self.range_wann] = value
            self.set_R_mat(key, XX, R=R, reset=reset, add=add)
        elif R is not None:
            assert value.shape[0:2] == (self.num_wann, self.num_wann), f"the 0th and 1st dimensions of value for R={R}!=None should be nW={self.num_wann}, found {value.shape[0:2]}"
            XX = np.zeros((self.rvec.nRvec, self.num_wann, self.num_wann) + value.shape[2:], dtype=value.dtype)
            XX[self.rvec.iR(R), :, :] = value
            self.set_R_mat(key, XX, reset=reset, add=add)
        else:
            assert value.shape[1:3] == (self.num_wann, self.num_wann), f"for R=None  the 1st and 2nd dimensions should be nw={self.num_wann}, found {value.shape[1:3]}"
            if hasattr(self, 'rvec'):
                assert value.shape[0] == self.rvec.nRvec, f"the 0th dimension of value should be nR={self.rvec.nRvec}, found {value.shape[0]}"
            if Hermitian:
                value = 0.5 * (value + self.rvec.conj_XX_R(value))
            if key in self._XX_R:
                if reset:
                    self._XX_R[key] = value
                elif add:
                    self._XX_R[key] += value
                else:
                    raise RuntimeError(f"setting {key} for the second time without explicit permission. smth is wrong")
            else:
                self._XX_R[key] = value

    def spin_block2interlace(self, backward=False):
        """
        Convert the spin ordering from block (like in the amn file old versions of VASP) to interlace (like in the amn file of QE and new versions of VASP)
        """
        nw2 = self.num_wann // 2
        mapping = np.zeros(self.num_wann, dtype=int)

        if backward:
            mapping[:nw2] = np.arange(nw2) * 2
            mapping[nw2:] = np.arange(nw2) * 2 + 1
        else:
            mapping[::2] = np.arange(nw2)
            mapping[1::2] = np.arange(nw2) + nw2

        for key, val in self._XX_R.items():
            self._XX_R[key] = val[:, :, mapping][:, mapping, :]
        self.wannier_centers_cart = self.wannier_centers_cart[mapping]
        self.rvec.reorder(mapping)
        self.clear_cached_wcc()


    def spin_interlace2block(self, backward=False):
        """
        Convert the spin ordering from interlace (like in the amn file of QE and new versions of VASP) to block (like in the amn file old versions of VASP)
        """
        self.spin_block2interlace(backward=not backward)


    @property
    def Ham_R(self):
        return self.get_R_mat('Ham')

    def symmetrize2(self, symmetrizer, silent=True, use_symmetries_index=None,
                    cutoff=-1, cutoff_dict=None):
        """
        Symmetrize the system according to the Symmetrizer object.

        Parameters
        ----------
        symmetrizer : :class:`wanierberri.symmetry.sawf.SymmetrizerSAWF`
            The symmetrizer object that will be used for symmetrization. (make sure it is consistent with the order of projections)
        silent : bool
            If True, do not print the symmetrization process. (set to False to see more debug information)
        use_symmetries_index : list of int
            List of symmetry indices to use for symmetrization. If None, all symmetries will be used.
        """
        from ..symmetry.sym_wann_2 import SymWann
        symmetrize_wann = SymWann(
            symmetrizer=symmetrizer,
            iRvec=self.rvec.iRvec,
            wannier_centers_cart=self.wannier_centers_cart,
            silent=self.silent or silent,
            use_symmetries_index=use_symmetries_index,
        )

        # self.check_AA_diag_zero(msg="before symmetrization", set_zero=True)
        logfile = self.logfile

        if not silent:
            logfile.write(f"Wannier Centers cart (raw):\n {self.wannier_centers_cart}\n")
            logfile.write(f"Wannier Centers red: (raw):\n {self.wannier_centers_red}\n")

        self._XX_R, iRvec, self.wannier_centers_cart = symmetrize_wann.symmetrize(XX_R=self._XX_R, cutoff=cutoff, cutoff_dict=cutoff_dict)
        self.clear_cached_wcc()
        rvec_new = Rvectors(
            lattice=self.real_lattice,
            iRvec=iRvec,
            shifts_left_red=self.wannier_centers_red,
        )
<<<<<<< HEAD
        try:
            rvec_new.mp_grid = self.rvec.mp_grid,
        except AttributeError:
            pass
        self.rvec = rvec_new
        self.set_pointgroup(spacegroup=symmetrizer.spacegroup)
=======
        self.set_pointgroup(spacegroup=symmetrizer.spacegroup, use_symmetries_index=use_symmetries_index)
>>>>>>> 688daf57

        if not silent:
            logfile.write(f"Wannier Centers cart (symetrized):\n {self.wannier_centers_cart}\n")
            logfile.write(f"Wannier Centers red: (symmetrized):\n {self.wannier_centers_red}\n")

        # self.clear_cached_R()
        # self.clear_cached_wcc()


    def symmetrize(self, proj, positions, atom_name, soc=False, magmom=True, silent=True,
                   reorder_back=False):
        """
        Symmetrize Wannier matrices in real space: Ham_R, AA_R, BB_R, SS_R,... , as well as Wannier centers
        Also sets the pointgroup (with method "new")


        Parameters
        ----------
        positions: array
            Positions of each atom.
        atom_name: list
            Name of each atom.
        proj: list
            Should be the same with projections card in relative Wannier90.win.

            eg: ``['Te: s','Te:p']``

            If there is hybrid orbital, grouping the other orbitals.

            eg: ``['Fe':sp3d2;t2g]`` Plese don't use ``['Fe':sp3d2;dxz,dyz,dxy]``

                ``['X':sp;p2]`` Plese don't use ``['X':sp;pz,py]``

            Note: If in `wannier90.win` file one sets several projections in one line like ``['Fe':d;sp3]``
            the actual order (as written to the `wannier90.nnkp` file) may be different. It is ordered by the orbital number l,
            and the hybrids are assigned negative numbers (e.g. for sp3 l=-3, see
            `Wannier90 user guide <https://raw.githubusercontent.com/wannier-developers/wannier90/v3.1.0/doc/compiled_docs/user_guide.pdf>`__
            chapter 3). So, the actual order will be ``['Fe':sp3;d]``. To  avoid confusion, it is recommended to put the different groups of projectons
            as separate lines of the `wannier90.win` file. See also `here <https://github.com/wannier-developers/wannier90/issues/463>`__
        soc: bool
            Spin orbital coupling.
        magmom: 2D array
            Magnetic momens of each atoms.
        store_symm_wann: bool
            Store the (temporary) SymWann object in the `sym_wann` attribute of the System object.
            Can be useful for evaluating symmetry eigenvalues of wavefunctions, etc.
        rotations: array-like (shape=(N,3,3))
            Rotations of the symmetry operations. (optional)
        translations: array-like (shape=(N,3))
            Translations of the symmetry operations. (optional)
        silent: bool
            If True, do not print the symmetrization process.
        reorder_back: bool
            If True, reorder the wannier functions back to the original order after symmetrization. (if the order happened to be changed (see note below))

        Returns
        -------
        symmetrizer : :class:`wanierberri.symmetry.sawf.SymmetrizerSAWF`
            the symmetrizer object that was used for symmetrization. Can be used for further analysis of the symmetry properties of the system.

        Notes
        -----
        * after symmetrization, the wannier functions may be reordered, to group the atoms 
        by same wyckoff positions. In this case, the symmetrizer is not returned, because it would be 
        inconsistent with the order of the projections.

        * Works only with phase convention I (`use_wcc_phase=True`) (which anyway is now the ONLY option)
        Spin ordering is assumed to be interlaced (like in the amn file of QE and new versions of VASP). If it is not, use :func:`~wannierberri.system.System.spin_block2interlace` to convert it.
        """
        from irrep import __version__ as irrep_version
        from irrep.spacegroup import SpaceGroup
        from ..symmetry.sawf import SymmetrizerSAWF
        from ..symmetry.projections import Projection

        index = {key: i for i, key in enumerate(set(atom_name))}
        atom_num = np.array([index[key] for key in atom_name])

        if version.parse(irrep_version) < version.parse("2.2.0"):
            spacegroup = SpaceGroup(cell=(self.real_lattice, positions, atom_num),
                                magmom=magmom, include_TR=True,
                                spinor=soc,)
        else:
            spacegroup = SpaceGroup.from_cell(cell=(self.real_lattice, positions, atom_num),
                                magmom=magmom, include_TR=True,
                                spinor=soc,)
        spacegroup.show()

        assert len(atom_name) == len(positions), "atom_name and positions should have the same length"

        proj_list = []
        new_wann_indices = []
        num_wann_loc = 0
        for proj_str in proj:
            atom, orbital = [l.strip() for l in proj_str.split(':')]
            # pos = []
            # ipos = []
            # for ia, a in enumerate(atom_name):
            #     if a == atom:
            #         pos.append(positions[ia])
            #         ipos.append(ia)
            pos = np.array([positions[i] for i, name in enumerate(atom_name) if name == atom])
            suborbit_list = split_into_orbits(pos, spacegroup=spacegroup)
            if len(suborbit_list) > 1:
                warnings.warn(f"Positions of  {atom} belong to different wyckoff positions. This case is not much tested."
                         "it is recommentded to name atoms at different wyckoff positions differently:\n"
                         "\n".join(f"{atom}{i + 1}:" + ";".join(str(pos[j]) for j in suborbit) for i, suborbit in enumerate(suborbit_list))
                )
            print(f"pos_list: {suborbit_list}")
            if ";" in orbital:
                warnings.warn("for effeciency of symmetrization, it is recommended to give orbitals separately, not combined by a ';' sign."
                              "But you need to do it consistently in wannier90 ")
            for suborbit in suborbit_list:
                pos_loc = pos[suborbit]
                proj = Projection(position_num=pos_loc, orbital=orbital, spacegroup=spacegroup,
                                  do_not_split_projections=True, rotate_basis=False)
                proj_list.append(proj)
                print(f"proj: {proj}")
                num_wann_per_position = proj.num_wann_per_site_spinor
                print(f"orbital = {orbital}, num wann per site = {num_wann_per_position}")
                for i in suborbit:
                    for j in range(num_wann_per_position):
                        new_wann_indices.append(num_wann_loc + i * num_wann_per_position + j)
            num_wann_loc = len(new_wann_indices)

        print(f"new_wann_indices: {new_wann_indices}")
        self.reorder(new_wann_indices)
        symmetrizer = SymmetrizerSAWF().set_spacegroup(spacegroup).set_D_wann_from_projections(projections=proj_list)
        self.symmetrize2(symmetrizer, silent=silent)
        if reorder_back:
            self.reorder(np.argsort(new_wann_indices))
            if np.all(np.array(new_wann_indices) == np.arange(self.num_wann)):
                return symmetrizer
            else:
                return None
        else:
            return symmetrizer

    def reorder(self, new_wann_indices):
        """
        Reorder the wannier functions according to the new indices

        Parameters
        ----------
        new_wann_indices : list
            list of new indices for the wannier functions. The length should be equal to the number of wannier functions.
        """
        assert len(new_wann_indices) == self.num_wann, f"new_wann_indices should have length {self.num_wann}, found {len(new_wann_indices)}"
        self.wannier_centers_cart = self.wannier_centers_cart[new_wann_indices]
        for key, val in self._XX_R.items():
            self._XX_R[key] = val[:, :, new_wann_indices][:, new_wann_indices, :]
        self.rvec.reorder(new_wann_indices)
        if hasattr(self, 'wannier_names'):
            self.wannier_names = self.wannier_names[new_wann_indices]
        self.clear_cached_wcc()
        self.clear_cached_R()

    def double_spin(self):
        """
        If the system is spinless, one can trivially dounle 
        """
        assert not self.spinor, "the system is already spinful, cannot double the spin"
        self.spinor = True
        num_wann_old = self.num_wann
        self.num_wann = 2 * num_wann_old
        for key in self._XX_R:
            if key in ['SS', "SHR", "SHA", "SH", "SA"]:
                raise RuntimeError("the SS matrix is already set, it cannot be a spinless system")
            XX = self.get_R_mat(key)
            XX_new = np.zeros((XX.shape[0], num_wann_old * 2, num_wann_old * 2) + XX.shape[3:], dtype=XX.dtype)
            for i in range(2):
                XX_new[:, i::2, i::2] = XX
            self.set_R_mat(key, XX_new, reset=True)
        wannier_centers_cart_old = self.wannier_centers_cart.copy()
        self.wannier_centers_cart = np.zeros((self.num_wann, 3), dtype=float)
        for i in range(2):
            self.wannier_centers_cart[i::2] = wannier_centers_cart_old
        self.rvec.double_spin()
        self.clear_cached_wcc()
        self.clear_cached_R()
        self.set_spin_pairs([(2 * i, 2 * i + 1) for i in range(num_wann_old)])


    def check_AA_diag_zero(self, msg="", set_zero=True, threshold=1e-5):
        if self.has_R_mat('AA'):
            A_diag = self.get_R_mat('AA')[self.rvec.iR0].diagonal().T
            A_diag_max = abs(A_diag).max()
            if A_diag_max > threshold:
                warnings.warn(
                    f"the maximal value of diagonal position matrix elements {msg} is {A_diag_max}."
                    f"This may signal a problem\n {A_diag}")
                if set_zero:
                    warnings.warn("setting AA diagonal to zero")
            if set_zero:
                self.get_R_mat('AA')[self.rvec.iR0, self.range_wann, self.range_wann, :] = 0

    def check_periodic(self):
        exclude = np.zeros(self.rvec.nRvec, dtype=bool)
        for i, per in enumerate(self.periodic):
            if not per:
                sel = (self.rvec.iRvec[:, i] != 0)
                if np.any(sel):
                    warnings.warn(f"you declared your system as non-periodic along direction {i},"
                                  f"but there are {sum(sel)} of total {self.nRvec} R-vectors with R[{i}]!=0."
                                  "They will be excluded, please make sure you know what you are doing")
                    exclude[sel] = True
        if np.any(exclude):
            notexclude = np.logical_not(exclude)
            self.iRvec = self.iRvec[notexclude]
            for X in ['Ham', 'AA', 'BB', 'CC', 'SS', 'FF']:
                if X in self._XX_R:
                    self.set_R_mat(X, self.get_X_mat(X)[:, :, notexclude], reset=True)

    def set_spin_eigenstates(self, spins, axis=(0, 0, 1), **kwargs):
        """
        Set spins along axis in  SS(R=0).  Useful for model calculations.
        Note : The spin matrix is purely diagonal, so that <up | sigma_x | down> = 0
        For more cversatility use :func:`~wannierberri.system.System.set_R_mat`
        :func:`~wannierberri.system.System.set_spin_pairs`, :func:`~wannierberri.system.System.set_spin_interlaced`

        Parameters
        ----------
        spin : one on the following
            1D `array(num_wann)` of `+1` or `-1` spins are along `axis`
        axis : array(3)
            spin quantization axis (if spin is a 1D array)
        **kwargs :
            optional arguments 'R', 'reset', 'add' see :func:`~wannierberri.system.System.set_R_mat`
        """
        spins = np.array(spins)
        if max(abs(spins) - 1) > 1e-3:
            warnings.warn("some of your spins are not +1 or -1, are you sure you want it like this?")
        axis = np.array(axis) / np.linalg.norm(axis)
        value = np.array([s * axis for s in spins], dtype=complex)
        self.set_R_mat(key='SS', value=value, diag=True, **kwargs)

    def set_spin_pairs(self, pairs):
        """set SS_R, assuming that each Wannier function is an eigenstate of Sz,

        Parameters
        ----------
        pairs : list of tuple
            list of pairs of indices of bands `[(up1,down1), (up2,down2), ..]`

        Notes
        -----
        * For abinitio calculations this is a rough approximation, that may be used on own risk.
        * See also :func:`~wannierberri.system.System.set_spin_interlaced`

        """
        assert all(len(p) == 2 for p in pairs)
        all_states = np.array(sum((list(p) for p in pairs), []))
        assert np.all(all_states >= 0) and (np.all(all_states < self.num_wann)), (
            f"indices of states should be 0<=i<num_wann-{self.num_wann}, found {pairs}")
        assert len(set(all_states)) == len(all_states), "some states appear more then once in pairs"
        if len(pairs) < self.num_wann / 2:
            warnings.warn(f"number of spin pairs {len(pairs)} is less then num_wann/2 = {self.num_wann / 2}."
                          "For other states spin properties will be set to zero. are yoiu sure ?")
        SS_R0 = np.zeros((self.num_wann, self.num_wann, 3), dtype=complex)
        for i, j in pairs:
            dist = np.linalg.norm(self.wannier_centers_cart[i] - self.wannier_centers_cart[j])
            if dist > 1e-3:
                warnings.warn(f"setting spin pair for Wannier function {i} and {j}, distance between them {dist}")
            SS_R0[i, i] = pauli_xyz[0, 0]
            SS_R0[i, j] = pauli_xyz[0, 1]
            SS_R0[j, i] = pauli_xyz[1, 0]
            SS_R0[j, j] = pauli_xyz[1, 1]
            self.set_R_mat(key='SS', value=SS_R0, diag=False, R=[0, 0, 0], reset=True)

    def set_spin_interlaced(self):
        """set SS_R, assuming that each Wannier function is an eigenstate of Sz,
         with interlaced spin ordering, which  means that the orbitals of the two spins are interlaced. (like in the amn file of QE and new versions of VASP)

        Notes
        -------
        * This is a rough approximation, that may be used on own risk
        * The pure-spin character may be broken by maximal localization. Recommended to use `num_iter=0` in Wannier90
        also see   :func:`~wannierberri.system.System.set_spin_pairs`
        """
        assert self.num_wann % 2 == 0, f"odd number of Wannier functions {self.num_wann} cannot be grouped into spin pairs"
        nw2 = self.num_wann // 2
        pairs = [(2 * i, 2 * i + 1) for i in range(nw2)]
        self.set_spin_pairs(pairs)

    def set_spacegroup(self, spacegroup):
        """
        Set the space group of the :class:`System`, which will be used for symmetrization
        R-space and k-space 
        Also sets the pointgroup

        Parameters
        ----------
        spacegroup : :class:`irrep.spacegroup.SpaceGroup`
            The space group of the system. The point group will be evaluated by the space group.
        """
        self.spacegroup = spacegroup
        self.set_pointgroup(spacegroup=spacegroup)

    def do_at_end_of_init(self):
        self.set_pointgroup()
        self.check_periodic()
        logfile = self.logfile
        logfile.write(f"Real-space lattice:\n {self.real_lattice}\n")
        logfile.write(f"Number of wannier functions: {self.num_wann}\n")
        logfile.write(f"Number of R points: {self.rvec.nRvec}\n")
        logfile.write(f"Recommended size of FFT grid {self.NKFFT_recommended}\n")


    def do_ws_dist(self, mp_grid, wannier_centers_cart=None):
        logfile = self.logfile
        try:
            mp_grid = one2three(mp_grid)
            assert mp_grid is not None
        except AssertionError:
            raise ValueError(f"mp_greid should be one integer, of three integers. found {mp_grid}")
        self._NKFFT_recommended = mp_grid
        if wannier_centers_cart is None:
            wannier_centers_cart = self.wannier_centers_cart
        iRvec_old = self.rvec.iRvec
        self.rvec = Rvectors(lattice=self.real_lattice, shifts_left_red=self.wannier_centers_red)
        self.rvec.set_Rvec(mp_grid, ws_tolerance=self.ws_dist_tol)
        for key, val in self._XX_R.items():
            logfile.write(f"using new ws_dist for {key}\n")
            self.set_R_mat(key, self.rvec.remap_XX_R(val, iRvec_old=iRvec_old), reset=True)
        self._XX_R, self.rvec = self.rvec.exclude_zeros(self._XX_R)


    def to_tb_file(self, tb_file=None, use_convention_II=True):
        """
        Write the system in the format of the wannier90_tb.dat file
        Note : it is written in phase convention II (as inb wannier90), unless use_convention_II=False
        """
        logfile = self.logfile
        if tb_file is None:
            tb_file = self.seedname + "_fromchk_tb.dat"
        f = open(tb_file, "w")
        f.write("written by wannier-berri form the chk file\n")
        logfile.write(f"writing TB file {tb_file}\n")
        np.savetxt(f, self.real_lattice)
        f.write(f"{self.num_wann}\n")
        f.write(f"{self.rvec.nRvec}\n")
        Ndegen = np.ones(self.rvec.nRvec, dtype=int)
        for i in range(0, self.rvec.nRvec, 15):
            a = Ndegen[i:min(i + 15, self.rvec.nRvec)]
            f.write("  ".join(f"{x:2d}" for x in a) + "\n")
        for iR in range(self.rvec.nRvec):
            f.write("\n  {0:3d}  {1:3d}  {2:3d}\n".format(*tuple(self.rvec.iRvec[iR])))
            _ham = self.Ham_R[iR] * Ndegen[iR]
            f.write(
                "".join(
                    f"{m + 1:3d} {n + 1:3d} {_ham[m, n].real:15.8e} {_ham[m, n].imag:15.8e}\n"
                    for n in self.range_wann for m in self.range_wann)
            )
        if self.has_R_mat('AA'):
            AA = np.copy(self.get_R_mat('AA'))
            if use_convention_II:
                AA[self.rvec.iR0, self.range_wann, self.range_wann] += self.wannier_centers_cart
            for iR in range(self.rvec.nRvec):
                f.write("\n  {0:3d}  {1:3d}  {2:3d}\n".format(*tuple(self.rvec.iRvec[iR])))
                _aa = AA[iR] * Ndegen[iR]
                f.write(
                    "".join(
                        f"{m + 1:3d} {n + 1:3d} " + " ".join(f"{a.real:15.8e} {a.imag:15.8e}" for a in _aa[m, n]) + "\n"
                        for n in self.range_wann for m in self.range_wann
                    )
                )
        f.close()

    @property
    def NKFFT_recommended(self):
        """finds a minimal FFT grid on which different R-vectors do not overlap"""
        if hasattr(self, '_NKFFT_recommended'):
            return self._NKFFT_recommended
        else:
            return self.rvec.NKFFT_recommended()

    def clear_cached_R(self):
        self.rvec.clear_cached()

    def clear_cached_wcc(self):
        clear_cached(self, ["wannier_centers_red"])
        if hasattr(self, 'rvec'):
            self.rvec.clear_cached()


    @cached_property
    def wannier_centers_red(self):
        return self.wannier_centers_cart.dot(np.linalg.inv(self.real_lattice))

    def set_structure(self, positions, atom_labels, magnetic_moments=None):
        """
        Set atomic structure of the system.

        Parameters
        ----------
        positions : (num_atom, 3) array_like of float
            Atomic positions in fractional coordinates.
        atom_labels: (num_atom,) list
            labels (integer, string, etc.) to distinguish species.
        magnetic_moments: (num_atom, 3) array_like of float (optional)
            Magnetic moment vector of each atom.
        """
        if len(positions) != len(atom_labels):
            raise ValueError("length of positions and atom_labels must be the same")
        if magnetic_moments is not None:
            if len(magnetic_moments) != len(positions):
                raise ValueError("length of positions and magnetic_moments must be the same")
            if not all([len(x) == 3 for x in magnetic_moments]):
                raise ValueError("magnetic_moments must be a list of 3d vector")
        self.positions = positions
        self.atom_labels = atom_labels
        self.magnetic_moments = magnetic_moments

    def get_spglib_cell(self):
        """Returns the atomic structure as a cell tuple in spglib format"""
        try:
            # assign integer to self.atom_labels
            atom_labels_unique = list(set(self.atom_labels))
            atom_numbers = [atom_labels_unique.index(label) for label in self.atom_labels]
            if self.magnetic_moments is None:
                return self.real_lattice, self.positions, atom_numbers
            else:
                return self.real_lattice, self.positions, atom_numbers, self.magnetic_moments
        except AttributeError:
            raise AttributeError("set_structure must be called before get_spglib_cell")

    def set_symmetry_from_structure(self):
        """
        a wrapper for set_pointgroup_from_structure
        This method is deprecated and will be removed in future versions.
        """
        warnings.warn(
            "set_symmetry_from_structure is deprecated. Use set_pointgroup_from_structure instead.",
            DeprecationWarning
        )
        self.set_pointgroup_from_structure()

    def set_pointgroup_from_structure(self):
        """
        Set the symmetry group of the :class:`System`. Requires spglib to be installed.
        :meth:`System.set_structure` must be called in advance.

        For magnetic systems, symmetries involving time reversal are not detected because
        spglib does not support time reversal symmetry for noncollinear systems.
        """
        import spglib

        spglib_symmetry = spglib.get_symmetry(self.get_spglib_cell())
        symmetry_gen = []
        for isym, W in enumerate(spglib_symmetry["rotations"]):
            # spglib gives real-space rotations in reduced coordinates. Here,
            # 1) convert to Cartesian coordinates, and
            # 2) take transpose to go to reciprocal space.
            W = spglib_symmetry["rotations"][isym]
            Wcart = self.real_lattice.T @ W @ np.linalg.inv(self.real_lattice).T
            R = Wcart.T
            try:
                TR = spglib_symmetry['time_reversals'][isym]
                tr_found = True
            except KeyError:
                TR = False
                tr_found = False
            symmetry_gen.append(PointSymmetry(R, TR=TR))

        if self.magnetic_moments is None:
            symmetry_gen.append(TimeReversal)
        elif not tr_found:
            warnings.warn(
                "you specified magnetic moments but spglib did not detect symmetries involving time-reversal. "
                f"proobably it is because you have an old spglib version {spglib.__version__}."
                "We suggest upgrading to spglib>=2.0.2")
        else:
            if not all([len(x) for x in self.magnetic_moments]):
                raise ValueError("magnetic_moments must be a list of 3d vector")
            warnings.warn("spglib does not find symmetries including time reversal operation. "
                          "To include such symmetries, use set_symmetry.")

        self.pointgroup = PointGroup(symmetry_gen, recip_lattice=self.recip_lattice, real_lattice=self.real_lattice)

    def get_sparse(self, min_values={'Ham': 1e-3}):
        min_values = copy.copy(min_values)
        ret_dic = dict(
            real_lattice=self.real_lattice,
            wannier_centers_red=self.wannier_centers_red,
            matrices={},
        )
        if hasattr(self, 'symmetrize_info'):
            ret_dic['symmetrize_info'] = self.symmetrize_info

        def array_to_dict(A, minval):
            A_tmp = abs(A.reshape(A.shape[:3] + (-1,))).max(axis=-1)
            wh = np.argwhere(A_tmp >= minval)
            dic = defaultdict(lambda: dict())
            for w in wh:
                iR = tuple(self.rvec.iRvec[w[0]])
                dic[iR][(w[1], w[2])] = A[tuple(w)]
            return dict(dic)

        for k, v in min_values.items():
            ret_dic['matrices'][k] = array_to_dict(self.get_R_mat(k), v)
        return ret_dic

    @cached_property
    def essential_properties(self):
        return ['num_wann', 'real_lattice', 'iRvec', 'periodic',
                'is_phonon', 'wannier_centers_cart', 'pointgroup']

    @cached_property
    def optional_properties(self):
        return ["positions", "magnetic_moments", "atom_labels"]

    def _R_mat_npz_filename(self, key):
        return "_XX_R_" + key + ".npz"

    def save_npz(self, path, extra_properties=(), exclude_properties=(), R_matrices=None, overwrite=True):
        """
        Save system to a directory of npz files
        Parameters
        ----------
        path : str
            path to saved files. If does not exist - will be created (unless overwrite=False)
        extra_properties : list of str
            names of properties which are not essential for reconstruction, but will also be saved
        exclude_properties : list of str
            dp not save certain properties - duse on your own risk
        R_matrices : list of str
            list of the R matrices, e.g. ```['Ham','AA',...]``` to be saved. if None: all R-matrices will be saved
        overwrite : bool
            if the directory already exiists, it will be overwritten
        """
        logfile = self.logfile

        properties = [x for x in self.essential_properties + list(extra_properties) if x not in exclude_properties]
        if R_matrices is None:
            R_matrices = list(self._XX_R.keys())

        try:
            os.makedirs(path, exist_ok=overwrite)
        except FileExistsError:
            raise FileExistsError(f"Directorry {path} already exists. To overwrite it set overwrite=True")

        for key in properties:
            logfile.write(f"saving {key}\n")
            fullpath = os.path.join(path, key + ".npz")
            if key == 'iRvec':
                val = self.rvec.iRvec
            else:
                val = getattr(self, key)
            if key in ['pointgroup']:
                np.savez(fullpath, **val.as_dict())
            else:
                np.savez(fullpath, val)
            logfile.write(" - Ok!\n")
        for key in self.optional_properties:
            if key not in properties:
                fullpath = os.path.join(path, key + ".npz")
                if hasattr(self, key):
                    val = getattr(self, key)
                    np.savez(fullpath, val)
        for key in R_matrices:
            logfile.write(f"saving {key}")
            np.savez_compressed(os.path.join(path, self._R_mat_npz_filename(key)), self.get_R_mat(key))
            logfile.write(" - Ok!\n")

    def load_npz(self, path, load_all_XX_R=False, exclude_properties=(), legacy=False):
        """
        Save system to a directory of npz files
        Parameters
        ----------
        path : str
            path to saved files. If does not exist - will be created (unless overwrite=False)
        load_all_XX_R : list of str
            load all matrices which were saved
        exclude_properties : list of str
            dp not save certain properties - duse on your own risk
        legacy : bool
            if True, the order of indices in the XX_R matrices will be expected as in older verisons of wannierberri : [m,n,iR, ...]
            in the newer versions the order is [iR, m ,n,...]
        """
        logfile = self.logfile
        all_files = glob.glob(os.path.join(path, "*.npz"))
        all_names = [os.path.splitext(os.path.split(x)[-1])[0] for x in all_files]
        properties = [x for x in all_names if not x.startswith('_XX_R_') and x not in exclude_properties]
        assert "real_lattice" in properties, "real_lattice is required to load the system"
        properties = ["real_lattice", "wannier_centers_cart"] + properties
        keys_processed = set()
        for key in properties:
            if key in keys_processed:
                continue
            logfile.write(f"loading {key}")
            a = np.load(os.path.join(path, key + ".npz"), allow_pickle=False)

            # pointgroup was previouslly named symgroup. This is for backward compatibility
            if key == 'symgroup':
                key_loc = 'pointgroup'
            else:
                key_loc = key

            if key_loc == 'pointgroup':
                val = PointGroup(dictionary=a)
            else:
                val = a['arr_0']

            if key == "iRvec":
                self.rvec = Rvectors(lattice=self.real_lattice,
                                     iRvec=val,
                                     shifts_left_red=self.wannier_centers_red
                                     )
            elif "key" == "pointgroup":
                self.set_pointgroup(pointgroup=val)
            else:
                setattr(self, key_loc, val)
            logfile.write(" - Ok!\n")
            keys_processed.add(key)

        if load_all_XX_R:
            R_files = glob.glob(os.path.join(path, "_XX_R_*.npz"))
            R_matrices = [os.path.splitext(os.path.split(x)[-1])[0][6:] for x in R_files]
            self.needed_R_matrices.update(R_matrices)
        for key in self.needed_R_matrices:
            logfile.write(f"loading R_matrix {key}")
            a = np.load(os.path.join(path, self._R_mat_npz_filename(key)), allow_pickle=False)['arr_0']
            if legacy:
                a = np.transpose(a, (2, 0, 1) + tuple(range(3, a.ndim)))
            self.set_R_mat(key, a)
            logfile.write(" - Ok!\n")
        return self<|MERGE_RESOLUTION|>--- conflicted
+++ resolved
@@ -277,16 +277,12 @@
             iRvec=iRvec,
             shifts_left_red=self.wannier_centers_red,
         )
-<<<<<<< HEAD
         try:
             rvec_new.mp_grid = self.rvec.mp_grid,
         except AttributeError:
             pass
         self.rvec = rvec_new
-        self.set_pointgroup(spacegroup=symmetrizer.spacegroup)
-=======
         self.set_pointgroup(spacegroup=symmetrizer.spacegroup, use_symmetries_index=use_symmetries_index)
->>>>>>> 688daf57
 
         if not silent:
             logfile.write(f"Wannier Centers cart (symetrized):\n {self.wannier_centers_cart}\n")
