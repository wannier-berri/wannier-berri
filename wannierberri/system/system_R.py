import copy
import warnings
import numpy as np
import os
from functools import cached_property
from termcolor import cprint
from collections import defaultdict
import glob
import multiprocessing
from .system import System, pauli_xyz
from ..__utility import alpha_A, beta_A, clear_cached, one2three
from ..symmetry import Symmetry, Group, TimeReversal
from .ws_dist import ws_dist_map
from .sym_wann import SymWann


class System_R(System):
    """
        The base class for describing a system. Does not have its own constructor,
        please use the child classes, e.g  :class:`System_w90` or :class:`System_tb`


        Parameters
        -----------
        berry : bool
            set ``True`` to enable evaluation of external term in  Berry connection or Berry curvature and their
            derivatives.
        spin : bool
            set ``True`` if quantities derived from spin  will be used.
        morb : bool
            set ``True`` to enable calculation of external terms in orbital moment and its derivatives.
            Requires the ``.uHu`` file.
        OSD : bool
            set ``True`` to enable calculation of external terms in orbital contribution to Optical Spatial dispersion
            Requires the `uIu`` and ``.uHu`` files.
        periodic : [bool,bool,bool]
            set ``True`` for periodic directions and ``False`` for confined (e.g. slab direction for 2D systems). If less then 3 values provided, the rest are treated as ``False`` .
        SHCryoo : bool
            set ``True`` if quantities derived from Ryoo's spin-current elements will be used. (RPS 2019)
        SHCqiao : bool
            set ``True`` if quantities derived from Qiao's approximated spin-current elements will be used. (QZYZ 2018).
        use_ws : bool
            minimal distance replica selection method :ref:`sec-replica`.  equivalent of ``use_ws_distance`` in Wannier90.
            (Note: for :class:`System_tb` the method is not employed in the constructor. use `do_ws_dist()` if needed)
        _getFF : bool
            generate the FF_R matrix based on the uIu file. May be used for only testing so far. Default : ``{_getFF}``
        use_wcc_phase: bool
            using wannier centers in Fourier transform. Corresponding to Convention I (True), II (False) in Ref."Tight-binding formalism in the context of the PythTB package". Default: ``{use_wcc_phase}``
        npar : int
            number of nodes used for parallelization in the `__init__` method. Default: `multiprocessing.cpu_count()`

        """

    def __init__(self,
                 berry=False,
                 morb=False,
                 spin=False,
                 SHCryoo=False,
                 SHCqiao=False,
                 OSD=False,
                 use_ws=True,
                 use_wcc_phase=True,
                 npar=None,
                 _getFF=False,
                 **parameters):

        super().__init__(**parameters)
        self.use_ws = use_ws
        self.needed_R_matrices = {'Ham'}
        self.npar = multiprocessing.cpu_count() if npar is None else npar
        self.use_wcc_phase = use_wcc_phase
        if not self.use_wcc_phase:
            warnings.warn("use_wcc_phase=False is not recommended")

        if morb:
            self.needed_R_matrices.update(['AA', 'BB', 'CC'])
        if berry:
            self.needed_R_matrices.add('AA')
        if spin:
            self.needed_R_matrices.add('SS')
        if _getFF:
            self.needed_R_matrices.add('FF')
        if SHCryoo:
            self.needed_R_matrices.update(['AA', 'SS', 'SA', 'SHA', 'SR', 'SH', 'SHR'])
        if SHCqiao:
            self.needed_R_matrices.update(['AA', 'SS', 'SR', 'SH', 'SHR'])
        if OSD:
            self.needed_R_matrices.update(['AA', 'BB', 'CC', 'GG', 'OO'])

        if self.force_internal_terms_only:
            self.needed_R_matrices = self.needed_R_matrices.intersection(['Ham', 'SS'])

        self._XX_R = dict()

    def set_wannier_centers(self, wannier_centers_cart=None, wannier_centers_reduced=None):
        """
            set self.wannier_centers_cart. Only one of parameters should be provided.
            If both are None: self.wannier_centers_cart is set to zero.
        """
        lcart = (wannier_centers_cart is not None)
        lred = (wannier_centers_reduced is not None)
        if lred:
            _wannier_centers_cart = wannier_centers_reduced.dot(self.real_lattice)
            if lcart:
                assert abs(wannier_centers_cart - _wannier_centers_cart).max() < 1e-8
            else:
                self.wannier_centers_cart = _wannier_centers_cart
        else:
            if lcart:
                self.wannier_centers_cart = wannier_centers_cart
            else:
                self.wannier_centers_cart = np.zeros((self.num_wann, 3))
        self.clear_cached_wcc()

    def need_R_any(self, keys):
        """returns True is any of the listed matrices is needed in to be set

        keys : str or list of str
            'AA', 'BB', 'CC', etc
        """
        if not isinstance(keys, (list, tuple)):
            keys = [keys]
        for k in keys:
            if k in self.needed_R_matrices:
                return True

    def get_R_mat(self, key):
        try:
            return self._XX_R[key]
        except KeyError:
            raise ValueError(f"The real-space matrix elements '{key}' are not set in the system," +
                             " but are required for the current calculation. please check parameters of the System() initializer")

    def has_R_mat(self, key):
        return key in self._XX_R

    def has_R_mat_any(self, keys):
        for k in keys:
            if self.has_R_mat(k):
                return True

    def set_R_mat(self, key, value, diag=False, R=None, reset=False, add=False, Hermitian=False):
        """
        Set real-space matrix specified by `key`. Either diagonal, specific R or full matrix.  Useful for model calculations

        Parameters
        ----------
        key : str
            'SS', 'AA' , etc
        value : array
            * `array(num_wann,...)` if `diag=True` . Sets the diagonal part ( if `R` not set, `R=[0,0,0]`)
            * `array(num_wann,num_wann,..)`  matrix for `R` (`R` should be set )
            * `array(num_wann,num_wann,nRvec,...)` full spin matrix for all R

            `...` denotes the vector/tensor cartesian dimensions of the matrix element
        diag : bool
            set only the diagonal for a specific R-vector (if specified), or fpr R=[0,0,0]
        R : list(int)
            list of 3 integer values specifying R. if
        reset : bool
            allows to reset matrix if it is already set
        add : bool
            add matrix to the already existing
        Hermitian : bool
            force the value to be Hermitian (only if all vectors are set at once)
        """
        assert value.shape[0] == self.num_wann
        if diag:
            if R is None:
                R = [0, 0, 0]
            XX = np.zeros((self.num_wann, self.num_wann) + value.shape[1:], dtype=value.dtype)
            XX[self.range_wann, self.range_wann] = value
            self.set_R_mat(key, XX, R=R, reset=reset, add=add)
        elif R is not None:
            XX = np.zeros((self.num_wann, self.num_wann, self.nRvec) + value.shape[2:], dtype=value.dtype)
            XX[:, :, self.iR(R)] = value
            self.set_R_mat(key, XX, reset=reset, add=add)
        else:
            if Hermitian:
                value = 0.5 * (value + self.conj_XX_R(value))
            if key in self._XX_R:
                if reset:
                    self._XX_R[key] = value
                elif add:
                    self._XX_R[key] += value
                else:
                    raise RuntimeError(f"setting {key} for the second time without explicit permission. smth is wrong")
            else:
                self._XX_R[key] = value

    @property
    def Ham_R(self):
        return self.get_R_mat('Ham')

    def symmetrize(self, proj, positions, atom_name, soc=False, magmom=None, DFT_code='qe'):
        """
        Symmetrize Wannier matrices in real space: Ham_R, AA_R, BB_R, SS_R,... , as well as Wannier centers


        Parameters
        ----------
        positions: array
            Positions of each atom.
        atom_name: list
            Name of each atom.
        proj: list
            Should be the same with projections card in relative Wannier90.win.

            eg: ``['Te: s','Te:p']``

            If there is hybrid orbital, grouping the other orbitals.

            eg: ``['Fe':sp3d2;t2g]`` Plese don't use ``['Fe':sp3d2;dxz,dyz,dxy]``

                ``['X':sp;p2]`` Plese don't use ``['X':sp;pz,py]``

            Note: If in `wannier90.win` file one sets several projections in one line like ``['Fe':d;sp3]``
            the actual order (as written to the `wannier90.nnkp` file) may be different. It is ordered by the orbital number l,
            and the hybrids are assigned negative numbers (e.g. for sp3 l=-3, see
            `Wannier90 user guide <https://raw.githubusercontent.com/wannier-developers/wannier90/v3.1.0/doc/compiled_docs/user_guide.pdf>`__
            chapter 3). So, the actual order will be ``['Fe':sp3;d]``. To  avoid confusion, it is recommended to put the different groups of projectons
            as separate lines of the `wannier90.win` file. See also `here <https://github.com/wannier-developers/wannier90/issues/463>`__
        soc: bool
            Spin orbital coupling.
        magmom: 2D array
            Magnetic momens of each atoms.
        DFT_code: str
            DFT code used : ``'qe'`` or ``'vasp'`` . This is needed, because vasp and qe have different orbitals arrangement with SOC.(grouped by spin or by orbital type)

        Notes
        -----
            Works only with phase convention I (`use_wcc_phase=True`)
        """

        if not self.use_wcc_phase:
            raise NotImplementedError("Symmetrization is implemented only for convention I")

        symmetrize_wann = SymWann(
            num_wann=self.num_wann,
            lattice=self.real_lattice,
            positions=positions,
            atom_name=atom_name,
            projections=proj,
            iRvec=self.iRvec,
            XX_R=self._XX_R,
            soc=soc,
            wannier_centers_cart=self.wannier_centers_cart,
            magmom=magmom,
            use_wcc_phase=self.use_wcc_phase,
            DFT_code=DFT_code)

        if self.has_R_mat('AA'):
            A_diag = self.get_R_mat('AA')[:, :, self.iR0].diagonal()
            if self.use_wcc_phase:
                A_diag_max = abs(A_diag).max()
                if A_diag_max > 1e-5:
                    print(f"WARNING : the maximal value of diagonal position matrix elements before symmetrization is {A_diag_max}. This may signal a problem:\n",A_diag)


        print("Wannier Centers cart (raw):\n", self.wannier_centers_cart)
        print("Wannier Centers red: (raw):\n", self.wannier_centers_reduced)
        (self._XX_R, self.iRvec), self.wannier_centers_cart = symmetrize_wann.symmetrize()

        if self.has_R_mat('AA'):
            A_diag = self.get_R_mat('AA')[:, :, self.iR0].diagonal()
            if self.use_wcc_phase:
                A_diag_max = abs(A_diag).max()
                if A_diag_max > 1e-5:
<<<<<<< HEAD
                    print(f"WARNING : the maximal value of diagonal position matrix elements after symmetrization is {A_diag_max}. This may signal a problem:\n",A_diag)
                self.get_R_mat('AA')[np.arange(self.num_wann), np.arange(self.num_wann), self.iR0, :] = 0
=======
                    warnings.warn(
                        f"the maximal value of diagonal position matrix elements is {A_diag_max}. This may signal a problem")
                self.get_R_mat('AA')[self.range_wann, self.range_wann, self.iR0, :] = 0
>>>>>>> 524a561d
        print("Wannier Centers cart (symmetrized):\n", self.wannier_centers_cart)
        print("Wannier Centers red: (symmetrized):\n", self.wannier_centers_reduced)
        self.clear_cached_R()
        self.clear_cached_wcc()
        self.symmetrize_info = dict(proj=proj, positions=positions, atom_name=atom_name, soc=soc, magmom=magmom,
                                    DFT_code=DFT_code)

    def check_periodic(self):
        exclude = np.zeros(self.nRvec, dtype=bool)
        for i, per in enumerate(self.periodic):
            if not per:
                sel = (self.iRvec[:, i] != 0)
                if np.any(sel):
                    warnings.warn(f"you declared your system as non-periodic along direction {i},"
                                  f"but there are {sum(sel)} of total {self.nRvec} R-vectors with R[{i}]!=0."
                                  "They will be excluded, please make sure you know what you are doing")
                    exclude[sel] = True
        if np.any(exclude):
            notexclude = np.logical_not(exclude)
            self.iRvec = self.iRvec[notexclude]
            for X in ['Ham', 'AA', 'BB', 'CC', 'SS', 'FF']:
                if X in self._XX_R:
                    self.set_R_mat(X, self.get_X_mat(X)[:, :, notexclude], reset=True)

    def set_spin(self, spins, axis=(0, 0, 1), **kwargs):
        """
        Set spins along axis in  SS(R=0).  Useful for model calculations.
        Note : The spin matrix is purely diagonal, so that <up | sigma_x | down> = 0
        For more cversatility use :func:`~wannierberri.system.System.set_R_mat`
        :func:`~wannierberri.system.System.set_spin_pairs`, :func:`~wannierberri.system.System.set_spin_from_code`

        Parameters
        ----------
        spin : one on the following
            1D `array(num_wann)` of `+1` or `-1` spins are along `axis`
        axis : array(3)
            spin quantization axis (if spin is a 1D array)
        **kwargs :
            optional arguments 'R', 'reset', 'add' see :func:`~wannierberri.system.System.set_R_mat`
        """
        spins = np.array(spins)
        if max(abs(spins) - 1) > 1e-3:
            warnings.warn("some of your spins are not +1 or -1, are you sure you want it like this?")
        axis = np.array(axis) / np.linalg.norm(axis)
        value = np.array([s * axis for s in spins], dtype=complex)
        self.set_R_mat(key='SS', value=value, diag=True, **kwargs)

    def set_spin_pairs(self, pairs):
        """set SS_R, assuming that each Wannier function is an eigenstate of Sz,
        Parameters
        ----------
        pairs : list of tuple
            list of pairs of indices of bands ``[(up1,down1), (up2,down2), ..]``

        Notes
        -----
        * For abinitio calculations this is a rough approximation, that may be used on own risk.
        See also :func:`~wannierberri.system.System.set_spin_from_code`
        """
        assert all(len(p) == 2 for p in pairs)
        all_states = np.array(sum((list(p) for p in pairs), []))
        assert np.all(all_states >= 0) and (np.all(all_states < self.num_wann)), (
            f"indices of states should be 0<=i<num_wann-{self.num_wann}, found {pairs}")
        assert len(set(all_states)) == len(all_states), "some states appear more then once in pairs"
        if len(pairs) < self.num_wann / 2:
            warnings.warn(f"number of spin pairs {len(pairs)} is less then num_wann/2 = {self.num_wann / 2}."
                          "For other states spin properties will be set to zero. are yoiu sure ?")
        SS_R0 = np.zeros((self.num_wann, self.num_wann, 3), dtype=complex)
        for i, j in pairs:
            dist = np.linalg.norm(self.wannier_centers_cart[i] - self.wannier_centers_cart[j])
            if dist > 1e-3:
                warnings.warn(f"setting spin pair for Wannier function {i} and {j}, distance between them {dist}")
            SS_R0[i, i] = pauli_xyz[0, 0]
            SS_R0[i, j] = pauli_xyz[0, 1]
            SS_R0[j, i] = pauli_xyz[1, 0]
            SS_R0[j, j] = pauli_xyz[1, 1]
            self.set_R_mat(key='SS', value=SS_R0, diag=False, R=[0, 0, 0], reset=True)

    def set_spin_from_code(self, DFT_code="qe"):
        """set SS_R, assuming that each Wannier function is an eigenstate of Sz,
         according to the ordering of the ab-initio code

        Parameters
        ----------
        DFT_code: str
            DFT code used :
                *  ``'qe'`` : if bands are grouped by orbital type, in each pair first comes spin-up,then spin-down
                *  ``'vasp'`` : if bands are grouped by spin : first come all spin-up, then all spin-down


        Notes
        -------
        * This is a rough approximation, that may be used on own risk
        * The pure-spin character may be broken by maximal localization. Recommended to use `num_iter=0` in Wannier90
        * if your DFT code has a different name, but uses the same spin ordering as `qe` or `vasp` - set `DFT_code='qe'` or `DFT_code='vasp'` correspondingly
        * if your DFT code has a different spin ordering, use   :func:`~wannierberri.system.System.set_spin_pairs`

        """
        assert self.num_wann % 2 == 0, f"odd number of Wannier functions {self.num_wann} cannot be grouped into spin pairs"
        nw2 = self.num_wann // 2
        if DFT_code.lower() == 'vasp':
            pairs = [(i, i + nw2) for i in range(nw2)]
        elif DFT_code.lower() in ['qe', 'quantum_espresso', 'espresso']:
            pairs = [(2 * i, 2 * i + 1) for i in range(nw2)]
        else:
            raise ValueError(f"unknown DFT code '{DFT_code}'")
        self.set_spin_pairs(pairs)

    def do_at_end_of_init(self):
        self.set_symmetry()
        self.check_periodic()
        print("Real-space lattice:\n", self.real_lattice)
        print("Number of wannier functions:", self.num_wann)
        print("Number of R points:", self.nRvec)
        print("Recommended size of FFT grid", self.NKFFT_recommended)

    def do_ws_dist(self, mp_grid, wannier_centers_cart=None):
        """
        Perform the minimal-distance replica selection method
        As a side effect - it sets the variable _NKFFT_recommended to mp_grid and self.use_ws=True

        Parameters:
        -----------
        wannier_centers_cart : array(float)
            Wannier centers used (if None -- use those already stored in the system)
        mp_grid : [nk1,nk2,nk3] or int
            size of Monkhorst-Pack frid used in ab initio calculation.
        """
        try:
            mp_grid = one2three(mp_grid)
            assert mp_grid is not None
        except AssertionError:
            raise ValueError(f"mp_greid should be one integer, of three integers. found {mp_grid}")
        self._NKFFT_recommended = mp_grid
        self.use_ws = True
        if wannier_centers_cart is None:
            wannier_centers_cart = self.wannier_centers_cart
        ws_map = ws_dist_map(
            self.iRvec, wannier_centers_cart, mp_grid, self.real_lattice, npar=self.npar)
        for key, val in self._XX_R.items():
            print(f"using ws_dist for {key}")
            self.set_R_mat(key, ws_map(val), reset=True)
        self.iRvec = np.array(ws_map._iRvec_ordered, dtype=int)
        self.clear_cached_R()

    def to_tb_file(self, tb_file=None):
        """
        Write the system in the format of the wannier90_tb.dat file
        Note : in is always written in phase convention I
        """
        if tb_file is None:
            tb_file = self.seedname + "_fromchk_tb.dat"
        f = open(tb_file, "w")
        f.write("written by wannier-berri form the chk file\n")
        cprint(f"writing TB file {tb_file}", 'green', attrs=['bold'])
        np.savetxt(f, self.real_lattice)
        f.write(f"{self.num_wann}\n")
        f.write(f"{self.nRvec}\n")
        Ndegen = np.ones(self.nRvec, dtype=int)
        for i in range(0, self.nRvec, 15):
            a = Ndegen[i:min(i + 15, self.nRvec)]
            f.write("  ".join(f"{x:2d}" for x in a) + "\n")
        for iR in range(self.nRvec):
            f.write("\n  {0:3d}  {1:3d}  {2:3d}\n".format(*tuple(self.iRvec[iR])))
            _ham = self.Ham_R[:, :, iR] * Ndegen[iR]
            f.write(
                "".join(
                    f"{m + 1:3d} {n + 1:3d} {_ham[m, n].real:15.8e} {_ham[m, n].imag:15.8e}\n"
                    for n in self.range_wann for m in self.range_wann)
            )
        if self.has_R_mat('AA'):
            AA = np.copy(self.get_R_mat('AA'))
            if self.use_wcc_phase:
                AA[self.range_wann, self.range_wann, self.iR0] += self.wannier_centers_cart
            for iR in range(self.nRvec):
                f.write("\n  {0:3d}  {1:3d}  {2:3d}\n".format(*tuple(self.iRvec[iR])))
                _aa = AA[:, :, iR] * Ndegen[iR]
                f.write(
                    "".join(
                        f"{m + 1:3d} {n + 1:3d} " + " ".join(f"{a.real:15.8e} {a.imag:15.8e}" for a in _aa[m, n]) + "\n"
                        for n in self.range_wann for m in self.range_wann
                    )
                )
        f.close()

    def _FFT_compatible(self, FFT, iRvec):
        """check if FFT is enough to fit all R-vectors"""
        return np.unique(iRvec % FFT, axis=0).shape[0] == iRvec.shape[0]

    @property
    def NKFFT_recommended(self):
        """finds a minimal FFT grid on which different R-vectors do not overlap"""
        if hasattr(self, '_NKFFT_recommended'):
            return self._NKFFT_recommended
        NKFFTrec = np.ones(3, dtype=int)
        for i in range(3):
            R = self.iRvec[:, i]
            if len(R[R > 0]) > 0:
                NKFFTrec[i] += R.max()
            if len(R[R < 0]) > 0:
                NKFFTrec[i] -= R.min()
        assert self._FFT_compatible(NKFFTrec, self.iRvec)
        return NKFFTrec

    @cached_property
    def cRvec(self):
        return self.iRvec.dot(self.real_lattice)

    @cached_property
    def cRvec_p_wcc(self):
        """
        With self.use_wcc_phase=True it is R+tj-ti. With self.use_wcc_phase=False it is R. [i,j,iRvec,a] (Cartesian)
        """
        if self.use_wcc_phase:
            return self.cRvec[None, None, :, :] + self.diff_wcc_cart[:, :, None, :]
        else:
            return self.cRvec[None, None, :, :]

    def clear_cached_R(self):
        clear_cached(self, ['cRvec', 'cRvec_p_wcc', 'reverseR'])

    @cached_property
    def diff_wcc_cart(self):
        """
        With self.use_wcc_phase=True it is tj-ti. With self.use_wcc_phase=False it is 0. [i,j,a] (Cartesian)
        """
        wannier_centers = self.wannier_centers_cart
        return wannier_centers[None, :, :] - wannier_centers[:, None, :]

    @cached_property
    def diff_wcc_red(self):
        """
        With self.use_wcc_phase=True it is tj-ti. With self.use_wcc_phase=False it is 0. [i,j,a] (Reduced)
        """
        wannier_centers = self.wannier_centers_reduced
        return wannier_centers[None, :, :] - wannier_centers[:, None, :]

    @property
    def wannier_centers_cart_wcc_phase(self):
        """returns zero array if use_wcc_phase = False"""
        if self.use_wcc_phase:
            return self.wannier_centers_cart
        else:
            return np.zeros((self.num_wann, 3), dtype=float)

    def clear_cached_wcc(self):
        clear_cached(self, ['diff_wcc_cart', 'cRvec_p_wcc', 'diff_wcc_red', "wannier_centers_reduced"])

    @cached_property
    def wannier_centers_reduced(self):
        return self.wannier_centers_cart.dot(np.linalg.inv(self.real_lattice))

    def convention_II_to_I(self):
        R_new = {}
        if self.wannier_centers_cart is None:
            raise ValueError("use_wcc_phase = True, but the wannier centers could not be determined")
        if self.has_R_mat('AA'):
            AA_R_new = np.copy(self.get_R_mat('AA'))
            AA_R_new[self.range_wann, self.range_wann, self.iR0, :] -= self.wannier_centers_cart
            R_new['AA'] = AA_R_new
        if self.has_R_mat('BB'):
            BB_R_new = self.get_R_mat('BB').copy() - self.get_R_mat('Ham')[:, :, :,
                                                     None] * self.wannier_centers_cart[None, :, None, :]
            R_new['BB'] = BB_R_new
        if self.has_R_mat('CC'):
            norm = np.linalg.norm(self.get_R_mat('CC') - self.conj_XX_R(key='CC'))
            assert norm < 1e-10, f"CC_R is not Hermitian, norm={norm}"
            assert self.has_R_mat('BB'), "if you use CC_R and use_wcc_phase=True, you need also BB_R"
            T = self.wannier_centers_cart[:, None, None, :, None] * self.get_R_mat('BB')[:, :, :, None, :]
            CC_R_new = self.get_R_mat('CC').copy() + 1.j * sum(
                s * (
                        -T[:, :, :, a, b] -  # -t_i^a * B_{ij}^b(R)
                        self.conj_XX_R(T[:, :, :, b, a]) +  # - B_{ji}^a(-R)^*  * t_j^b
                        self.wannier_centers_cart[:, None, None, a] * self.Ham_R[:, :, :, None] *
                        self.wannier_centers_cart[None, :, None, b]  # + t_i^a*H_ij(R)t_j^b
                ) for (s, a, b) in [(+1, alpha_A, beta_A), (-1, beta_A, alpha_A)])
            norm = np.linalg.norm(CC_R_new - self.conj_XX_R(CC_R_new))
            assert norm < 1e-10, f"CC_R after applying wcc_phase is not Hermitian, norm={norm}"
            R_new['CC'] = CC_R_new
        unknown = set(self._XX_R.keys()) - set(['Ham', 'AA', 'BB', 'CC', 'SS'])
        if len(unknown) > 0:
            raise NotImplementedError(f"Conversion of conventions for {list(unknown)} is not implemented")

        for X in ['AA', 'BB', 'CC']:
            if self.has_R_mat(X):
                self.set_R_mat(X, R_new[X], reset=True)

    @property
    def iR0(self):
        return self.iRvec.tolist().index([0, 0, 0])

    def iR(self, R):
        R = np.array(np.round(R), dtype=int).tolist()
        return self.iRvec.tolist().index(R)

    @cached_property
    def reverseR(self):
        """indices of R vectors that has -R in irvec, and the indices of the corresponding -R vectors."""
        mapping = np.all(self.iRvec[:, None, :] + self.iRvec[None, :, :] == 0, axis=2)
        # check if some R-vectors do not have partners
        notfound = np.where(np.logical_not(mapping.any(axis=1)))[0]
        for ir in notfound:
            warnings.warn(f"R[{ir}] = {self.iRvec[ir]} does not have a -R partner")
        # check if some R-vectors have more then 1 partner
        morefound = np.where(np.sum(mapping, axis=1) > 1)[0]
        if len(morefound > 0):
            raise RuntimeError(
                f"R vectors number {morefound} have more then one negative partner : "
                f"\n{self.iRvec[morefound]} \n{np.sum(mapping, axis=1)}")
        lst_R, lst_mR = [], []
        for ir1 in range(self.nRvec):
            ir2 = np.where(mapping[ir1])[0]
            if len(ir2) == 1:
                lst_R.append(ir1)
                lst_mR.append(ir2[0])
        lst_R = np.array(lst_R)
        lst_mR = np.array(lst_mR)
        # Check whether the result is correct
        assert np.all(self.iRvec[lst_R] + self.iRvec[lst_mR] == 0)
        return lst_R, lst_mR

    def conj_XX_R(self, val: np.ndarray = None, key: str = None):
        """ reverses the R-vector and takes the hermitian conjugate """
        assert (key is not None) != (val is not None)
        if key is not None:
            XX_R = self.get_R_mat(key)
        else:
            XX_R = val
        XX_R_new = np.zeros(XX_R.shape, dtype=complex)
        lst_R, lst_mR = self.reverseR
        XX_R_new[:, :, lst_R] = XX_R[:, :, lst_mR]
        return XX_R_new.swapaxes(0, 1).conj()

    @property
    def nRvec(self):
        return self.iRvec.shape[0]

    def check_hermitian(self, key):
        if key in self._XX_R.keys():
            _X = self.get_R_mat(key).copy()
            assert (np.max(abs(_X - self.conj_XX_R(key=key))) < 1e-8), f"{key} should obey X(-R) = X(R)^+"
        else:
            print(f"{key} is missing, nothing to check")

    def set_structure(self, positions, atom_labels, magnetic_moments=None):
        """
        Set atomic structure of the system.

        Parameters
        ----------
        positions : (num_atom, 3) array_like of float
            Atomic positions in fractional coordinates.
        atom_labels: (num_atom,) list
            labels (integer, string, etc.) to distinguish species.
        magnetic_moments: (num_atom, 3) array_like of float (optional)
            Magnetic moment vector of each atom.
        """
        if len(positions) != len(atom_labels):
            raise ValueError("length of positions and atom_labels must be the same")
        if magnetic_moments is not None:
            if len(magnetic_moments) != len(positions):
                raise ValueError("length of positions and magnetic_moments must be the same")
            if not all([len(x) == 3 for x in magnetic_moments]):
                raise ValueError("magnetic_moments must be a list of 3d vector")
        self.positions = positions
        self.atom_labels = atom_labels
        self.magnetic_moments = magnetic_moments

    def get_spglib_cell(self):
        """Returns the atomic structure as a cell tuple in spglib format"""
        try:
            # assign integer to self.atom_labels
            atom_labels_unique = list(set(self.atom_labels))
            atom_numbers = [atom_labels_unique.index(label) for label in self.atom_labels]
            if self.magnetic_moments is None:
                return self.real_lattice, self.positions, atom_numbers
            else:
                return self.real_lattice, self.positions, atom_numbers, self.magnetic_moments
        except AttributeError:
            raise AttributeError("set_structure must be called before get_spglib_cell")

    def set_symmetry_from_structure(self):
        """
        Set the symmetry group of the :class:`System`. Requires spglib to be installed.
        :meth:`System.set_structure` must be called in advance.

        For magnetic systems, symmetries involving time reversal are not detected because
        spglib does not support time reversal symmetry for noncollinear systems.
        """
        import spglib

        spglib_symmetry = spglib.get_symmetry(self.get_spglib_cell())
        symmetry_gen = []
        for isym, W in enumerate(spglib_symmetry["rotations"]):
            # spglib gives real-space rotations in reduced coordinates. Here,
            # 1) convert to Cartesian coordinates, and
            # 2) take transpose to go to reciprocal space.
            W = spglib_symmetry["rotations"][isym]
            Wcart = self.real_lattice.T @ W @ np.linalg.inv(self.real_lattice).T
            R = Wcart.T
            try:
                TR = spglib_symmetry['time_reversals'][isym]
                tr_found = True
            except KeyError:
                TR = False
                tr_found = False
            symmetry_gen.append(Symmetry(R, TR=TR))

        if self.magnetic_moments is None:
            symmetry_gen.append(TimeReversal)
        elif not tr_found:
            warnings.warn(
                "you specified magnetic moments but spglib did not detect symmetries involving time-reversal. "
                f"proobably it is because you have an old spglib version {spglib.__version__}."
                "We suggest upgrading to spglib>=2.0.2")
        else:
            if not all([len(x) for x in self.magnetic_moments]):
                raise ValueError("magnetic_moments must be a list of 3d vector")
            warnings.warn("spglib does not find symmetries including time reversal operation. "
                          "To include such symmetries, use set_symmetry.")

        self.symgroup = Group(symmetry_gen, recip_lattice=self.recip_lattice, real_lattice=self.real_lattice)

    def get_sparse(self, min_values={'Ham': 1e-3}):
        min_values = copy.copy(min_values)
        ret_dic = dict(
            real_lattice=self.real_lattice,
            wannier_centers_reduced=self.wannier_centers_reduced,
            matrices={},
            use_wcc_phase=self.use_wcc_phase
        )
        if hasattr(self, 'symmetrize_info'):
            ret_dic['symmetrize_info'] = self.symmetrize_info

        def array_to_dict(A, minval):
            A_tmp = abs(A.reshape(A.shape[:3] + (-1,))).max(axis=-1)
            wh = np.argwhere(A_tmp >= minval)
            dic = defaultdict(lambda: dict())
            for w in wh:
                iR = tuple(self.iRvec[w[2]])
                dic[iR][(w[0], w[1])] = A[tuple(w)]
            return dict(dic)

        for k, v in min_values.items():
            ret_dic['matrices'][k] = array_to_dict(self.get_R_mat(k), v)
        return ret_dic

    @cached_property
    def essential_properties(self):
        return ['num_wann', 'real_lattice', 'iRvec', 'periodic',
                'use_wcc_phase', 'is_phonon', 'wannier_centers_cart', 'symgroup']

    @cached_property
    def optional_properties(self):
        return ["positions", "magnetic_moments", "atom_labels"]

    def _R_mat_npz_filename(self, key):
        return "_XX_R_" + key + ".npz"

    def save_npz(self, path, extra_properties=(), exclude_properties=(), R_matrices=None, overwrite=True):
        """
        Save system to a directory of npz files
        Parameters
        ----------
        path : str
            path to saved files. If does not exist - will be created (unless overwrite=False)
        extra_properties : list of str
            names of properties which are not essential for reconstruction, but will also be saved
        exclude_properties : list of str
            dp not save certain properties - duse on your own risk
        R_matrices : list of str
            list of the R matrices, e.g. ```['Ham','AA',...]``` to be saved. if None: all R-matrices will be saved
        overwrite : bool
            if the directory already exiists, it will be overwritten
        """

        properties = [x for x in self.essential_properties + list(extra_properties) if x not in exclude_properties]
        if R_matrices is None:
            R_matrices = list(self._XX_R.keys())

        try:
            os.makedirs(path, exist_ok=overwrite)
        except FileExistsError:
            raise FileExistsError(f"Directorry {path} already exists. To overwrite it set overwrite=True")

        for key in properties:
            print(f"saving {key}", end="")
            fullpath = os.path.join(path, key + ".npz")
            a = getattr(self, key)
            if key in ['symgroup']:
                np.savez(fullpath, **a.as_dict())
            else:
                np.savez(fullpath, a)
            print(" - Ok!")
        for key in self.optional_properties:
            if key not in properties:
                fullpath = os.path.join(path, key + ".npz")
                if hasattr(self, key):
                    a = getattr(self, key)
                    np.savez(fullpath, a)
        for key in R_matrices:
            print(f"saving {key}", end="")
            np.savez_compressed(os.path.join(path, self._R_mat_npz_filename(key)), self.get_R_mat(key))
            print(" - Ok!")

    def load_npz(self, path, load_all_XX_R=False, exclude_properties=()):
        """
        Save system to a directory of npz files
        Parameters
        ----------
        path : str
            path to saved files. If does not exist - will be created (unless overwrite=False)
        load_all_XX_R : list of str
            load all matrices which were saved
        exclude_properties : list of str
            dp not save certain properties - duse on your own risk
        """
        all_files = glob.glob(os.path.join(path, "*.npz"))
        all_names = [os.path.splitext(os.path.split(x)[-1])[0] for x in all_files]
        properties = [x for x in all_names if not x.startswith('_XX_R_') and x not in exclude_properties]
        for key in properties:
            print(f"loading {key}", end="")
            a = np.load(os.path.join(path, key + ".npz"), allow_pickle=False)
            if key == 'symgroup':
                val = Group(dictionary=a)
            else:
                val = a['arr_0']
            setattr(self, key, val)
            print(" - Ok!")
        if load_all_XX_R:
            R_files = glob.glob(os.path.join(path, "_XX_R_*.npz"))
            R_matrices = [os.path.splitext(os.path.split(x)[-1])[0][6:] for x in R_files]
            self.needed_R_matrices.update(R_matrices)
        for key in self.needed_R_matrices:
            print(f"loading R_matrix {key}", end="")
            a = np.load(os.path.join(path, self._R_mat_npz_filename(key)), allow_pickle=False)['arr_0']
            self.set_R_mat(key, a)
            print(" - Ok!")<|MERGE_RESOLUTION|>--- conflicted
+++ resolved
@@ -266,14 +266,9 @@
             if self.use_wcc_phase:
                 A_diag_max = abs(A_diag).max()
                 if A_diag_max > 1e-5:
-<<<<<<< HEAD
-                    print(f"WARNING : the maximal value of diagonal position matrix elements after symmetrization is {A_diag_max}. This may signal a problem:\n",A_diag)
-                self.get_R_mat('AA')[np.arange(self.num_wann), np.arange(self.num_wann), self.iR0, :] = 0
-=======
                     warnings.warn(
-                        f"the maximal value of diagonal position matrix elements is {A_diag_max}. This may signal a problem")
+                        f"the maximal value of diagonal position matrix elements is {A_diag_max}. This may signal a problem\n",A_diag)
                 self.get_R_mat('AA')[self.range_wann, self.range_wann, self.iR0, :] = 0
->>>>>>> 524a561d
         print("Wannier Centers cart (symmetrized):\n", self.wannier_centers_cart)
         print("Wannier Centers red: (symmetrized):\n", self.wannier_centers_reduced)
         self.clear_cached_R()
