--- conflicted
+++ resolved
@@ -20,11 +20,7 @@
 from . import __result as result
 from . import  __berry as berry
 from . import  __fermisea2 as fermisea2
-<<<<<<< HEAD
-from . import  __fermi_ocean as fermi_ocean
-=======
 from . import  __fermiocean as fermiocean
->>>>>>> d33e8a7d
 from . import  __nonabelian as nonabelian
 from . import  __dos as dos
 from . import  symmetry
@@ -66,7 +62,7 @@
          'Hall_morb' :  nonabelian.Hall_morb,
          'Hall_spin' :  nonabelian.Hall_spin,
          'Hall_spin_fsea' : fermisea2.LFAHE_spin_fsea ,
-         'Hall_spin_fsea_2' : fermi_ocean.LFAHE_spin_fsea ,
+         'Hall_spin_fsea_ocean'    : fermiocean.LFAHE_spin_fsea ,
 
          'conductivity_ohmic_fsurf': nonabelian.conductivity_ohmic,
          'conductivity_ohmic'      : fermisea2.conductivity_ohmic,
