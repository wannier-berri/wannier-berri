--- conflicted
+++ resolved
@@ -43,7 +43,6 @@
 #        EnergyResult or  EnergyResultDict (see __result.py)
 # may have extra parameters, that should be described in the 'additional_parameters' dictionary (see below)
 
-<<<<<<< HEAD
 calculators_trans={ 
          'spin'                            : fermiocean.spin                          ,
          'Morb'                            : fermiocean.Morb                          ,
@@ -101,42 +100,6 @@
          'ddM'                         : fermiocean.ddM              ,
          }
 
-
-additional_parameters=defaultdict(lambda: defaultdict(lambda:None )   )
-additional_parameters_description=defaultdict(lambda: defaultdict(lambda:"no description" )   )
-=======
-calculators_trans = {
-    'spin': fermiocean.spin,
-    'Morb': fermiocean.Morb,
-    'Morb_test': fermiocean.Morb_test,
-    'ahc': fermiocean.AHC,
-    'ahc_test': fermiocean.AHC_test,
-    'cumdos': fermiocean.cumdos,
-    'dos': fermiocean.dos,
-    'conductivity_ohmic': fermiocean.ohmic,
-    'conductivity_ohmic_fsurf': fermiocean.ohmic_fsurf,
-    'berry_dipole': fermiocean.berry_dipole,
-    'berry_dipole_test': fermiocean.berry_dipole_test,
-    'berry_dipole_fsurf': fermiocean.berry_dipole_fsurf,
-    'gyrotropic_Korb': fermiocean.gme_orb,
-    'gyrotropic_Korb_test': fermiocean.gme_orb_test,
-    'gyrotropic_Korb_fsurf': fermiocean.gme_orb_fsurf,
-    'gyrotropic_Kspin': fermiocean.gme_spin,
-    'gyrotropic_Kspin_fsurf': fermiocean.gme_spin_fsurf,
-    'Hall_classic': fermiocean.Hall_classic,
-    'Hall_classic_fsurf': fermiocean.Hall_classic_fsurf,
-    'Hall_morb_fsurf': fermiocean.Hall_morb_fsurf,
-    'Hall_spin_fsurf': fermiocean.Hall_spin_fsurf,
-    'Der3E': fermiocean.Der3E,
-    'Der3E_fsurf': fermiocean.Der3E_fsurf,
-    'Der3E_fder2': fermiocean.Der3E_fder2,
-    'Hplus_der': fermiocean.Hplus_der,
-    'Hplus_der_test': fermiocean.Hplus_der_test,
-    'shc_static_qiao': fermiocean.spin_hall_qiao,
-    'shc_static_ryoo': fermiocean.spin_hall_ryoo,
-}
->>>>>>> 34ff8845
-
 additional_parameters = defaultdict(lambda: defaultdict(lambda: None))
 additional_parameters_description = defaultdict(lambda: defaultdict(lambda: "no description"))
 
@@ -203,43 +166,6 @@
 calculators = copy(calculators_trans)
 calculators.update(calculators_opt)
 
-<<<<<<< HEAD
-
-descriptions=defaultdict(lambda:"no description")
-descriptions['spin']                           ="Total Spin polarization per unit cell"
-descriptions['Morb']                           ="Total orbital magnetization, mu_B per unit cell"
-descriptions['ahc']                            ="Anomalous hall conductivity (S/cm)"
-descriptions['cumdos']                         ="Cumulative density of states"
-descriptions['dos']                            ="density of states"
-descriptions['conductivity_ohmic']             ="ohmic conductivity in S/cm for tau={} s . Fermi-sea formula".format(TAU_UNIT)
-descriptions['conductivity_ohmic_fsurf']       ="ohmic conductivity in S/cm for tau={} s . Fermi-surface formula".format(TAU_UNIT)
-descriptions['berry_dipole']                   ="berry curvature dipole (dimensionless) - Fermi-sea formula"
-descriptions['berry_dipole_feild']                   ="berry curvature dipole (dimensionless) - Fermi-sea formula"
-descriptions['berry_dipole_fsurf']             ="berry curvature dipole (dimensionless)  - Fermi-surface formula"
-descriptions['gyrotropic_Korb']                ="GME tensor, orbital part (Ampere) - Fermi-sea formula"
-descriptions['gyrotropic_Korb_fsurf']          ="GME tensor, orbital part (Ampere) - Fermi-surface formula"
-descriptions['gyrotropic_Kspin']               ="GME tensor, spin part (Ampere)  - Fermi-sea formula"
-descriptions['gyrotropic_Kspin_fsurf']         ="GME tensor, spin part (Ampere)  - Fermi-surface formula"
-descriptions['Hall_classic_fsurf']             ="classical Hall coefficient, in S/(cm*T) for tau={} s. - Fermi-surface formula".format(TAU_UNIT)
-descriptions['Hall_morb_fsurf']                ="Low field AHE, orbital part, in S/(cm*T). - Fermi-surface formula"
-descriptions['Hall_spin_fsurf']                ="Low field AHE, spin    part, in S/(cm*T). - Fermi_surface formula"
-descriptions['opt_conductivity']               ="Optical conductivity in S/cm"
-descriptions['Faraday']                        ="Tensor tildeD(omega) describing the Faraday rotation - see PRB 97, 035158 (2018)"
-descriptions['opt_SHCryoo']                    ="Ryoo's Optical spin Hall conductivity in hbar/e S/cm (PRB RPS19)"
-descriptions['opt_SHCqiao']                    ="Qiao's Optical spin Hall conductivity in hbar/e S/cm (PRB QZYZ18)"
-descriptions['opt_shiftcurrent']               ="Nonlinear shiftcurrent in A/V^2 - see PRB 97, 245143 (2018)"
-descriptions['ohmic_Z']               ="Nonlinear shiftcurrent in A/V^2 - see PRB 97, 245143 (2018)"
-descriptions['ohmic_Z_fsurf']               ="Nonlinear shiftcurrent in A/V^2 - see PRB 97, 245143 (2018)"
-descriptions['linear_magnetoresistance_fsurf'] ="Nonlinear shiftcurrent in A/V^2 - see PRB 97, 245143 (2018)"
-#descriptions['linear_magnetoresistance']       ="Nonlinear shiftcurrent in A/V^2 - see PRB 97, 245143 (2018)"
-#descriptions['quadra_magnetoresistance_fsurf'] ="Nonlinear shiftcurrent in A/V^2 - see PRB 97, 245143 (2018)"
-#descriptions['quadra_magnetoresistance']       ="Nonlinear shiftcurrent in A/V^2 - see PRB 97, 245143 (2018)"
-#descriptions['Nonlinear_Hall_fsurf']           ="Nonlinear shiftcurrent in A/V^2 - see PRB 97, 245143 (2018)"
-#descriptions['Nonlinear_Hall']                 ="Nonlinear shiftcurrent in A/V^2 - see PRB 97, 245143 (2018)"
-#descriptions['eMChA_fsurf']                    ="Nonlinear shiftcurrent in A/V^2 - see PRB 97, 245143 (2018)"
-#descriptions['eMChA_fder2']                    ="Nonlinear shiftcurrent in A/V^2 - see PRB 97, 245143 (2018)"
-#descriptions['eMChA']                          ="Nonlinear shiftcurrent in A/V^2 - see PRB 97, 245143 (2018)"
-=======
 descriptions = defaultdict(lambda: "no description")
 descriptions['spin'] = "Total Spin polarization per unit cell"
 descriptions['Morb'] = "Total orbital magnetization, mu_B per unit cell"
@@ -265,7 +191,6 @@
 descriptions['opt_SHCryoo'] = "Ryoo's Optical spin Hall conductivity in hbar/e S/cm (PRB RPS19)"
 descriptions['opt_SHCqiao'] = "Qiao's Optical spin Hall conductivity in hbar/e S/cm (PRB QZYZ18)"
 descriptions['opt_shiftcurrent'] = "Nonlinear shiftcurrent in A/V^2 - see PRB 97, 245143 (2018)"
->>>>>>> 34ff8845
 
 # omega - for optical properties of insulators
 # Efrmi - for transport properties of (semi)conductors
