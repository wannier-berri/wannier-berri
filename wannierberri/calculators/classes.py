--- conflicted
+++ resolved
@@ -34,20 +34,12 @@
 
 class StaticCalculator(Calculator):
 
-<<<<<<< HEAD
     def __init__(self, Efermi, tetra=False, use_factor=True, kwargs_formula={}, **kwargs):
         self.Efermi = Efermi
         self.tetra = tetra
         self.kwargs_formula = kwargs_formula
+        self.smoother = smoother
         assert hasattr(self, 'factor'), "factor not set"
-=======
-    def __init__(self, Efermi, tetra=False, smoother=None, kwargs_formula={}, **kwargs):
-        self.Efermi = Efermi
-        self.tetra = tetra
-        self.kwargs_formula = kwargs_formula
-        self.smoother = smoother
-        assert hasattr(self, 'factor')
->>>>>>> 79e562b5
         assert hasattr(
             self, 'fder'), "fder not set -  derivative of fermi distribution . 0: fermi-sea, 1: fermi-surface 2: f''  "
         assert hasattr(self, 'Formula'), "Formula not set - it  should be class with a trace(ik,inn,out) method "
@@ -135,11 +127,7 @@
 
         restot *= self.factor / (data_K.nk * data_K.cell_volume)
 
-<<<<<<< HEAD
-        res = result.EnergyResult(self.Efermi, restot, TRodd=formula.TRodd, Iodd=formula.Iodd, comment=self.comment)
-=======
         res = result.EnergyResult(self.Efermi, restot, TRodd=formula.TRodd, Iodd=formula.Iodd, smoothers=[self.smoother])
->>>>>>> 79e562b5
         res.set_save_mode(self.save_mode)
         return res
 
