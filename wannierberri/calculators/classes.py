--- conflicted
+++ resolved
@@ -2,14 +2,10 @@
 import abc, functools
 from collections import defaultdict
 from math import ceil
-<<<<<<< HEAD
 from termcolor import cprint
-# from numba import njit
-=======
 from wannierberri.__utility import Gaussian, Lorentzian
 from wannierberri.__result_tab import KBandResult,TABresult
 from wannierberri.__result import EnergyResult
->>>>>>> 38a506a7
 
 
 class Calculator():
