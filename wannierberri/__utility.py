--- conflicted
+++ resolved
@@ -307,7 +307,6 @@
                      for j in range(0,size[1])
                      for k in range(0,size[2]) )
 
-<<<<<<< HEAD
 def read_numbers(fl,num_read,dtype=int):
     assert dtype in (int,float), "intended only to read integers or floats"
     n=np.prod(num_read)
@@ -316,7 +315,7 @@
         read+=fl.readline().split()
     if len(read)>n : print ( "more numbers ({}) read then expected ({})".format(len(read),n))
     return np.array(read,dtype=dtype).reshape(num_read)
-=======
+
 def find_degen(arr,degen_thresh):
     """ finds shells of 'almost same' values in array arr, and returns a list o[(b1,b2),...]"""
     A=np.where(arr[1:]-arr[:-1]>degen_thresh)[0]+1 
@@ -326,5 +325,4 @@
 
 def is_round(A,prec=1e-14):
      """ returns true if all values in A are integers, at least within machine precision"""
-     return( np.linalg.norm(A-np.round(A))<prec )
->>>>>>> 49365c42
+     return( np.linalg.norm(A-np.round(A))<prec )