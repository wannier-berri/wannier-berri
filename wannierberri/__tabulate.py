--- conflicted
+++ resolved
@@ -25,7 +25,6 @@
 
 #should be classes Formula_ln
 # TODO : add factors to the calculation
-<<<<<<< HEAD
 calculators={ 
          'spin'       : frml.Spin, 
          'V'          : frml.Velocity, 
@@ -52,29 +51,6 @@
 descriptions['spin']="Spin"
 descriptions['morb']="orbital moment of Bloch states <nabla_k u_n| X(H-E_n) | nabla_k u_n> (eV*Ang**2)"
 descriptions['Der_morb']="1st derivative orbital moment of Bloch states <nabla_k u_n| X(H-E_n) | nabla_k u_n> (eV*Ang**2)"
-=======
-calculators = {
-    'spin': frml.Spin,
-    'V': frml.Velocity,
-    'berry': frml.Omega,
-    'Der_berry': frml.DerOmega,
-    'morb': frml.morb,
-    'Der_morb': frml_basic.Der_morb,
-    'spin_berry': frml.SpinOmega,
-}
-
-additional_parameters = defaultdict(lambda: defaultdict(lambda: None))
-additional_parameters_description = defaultdict(lambda: defaultdict(lambda: "no description"))
-
-descriptions = defaultdict(lambda: "no description")
-descriptions['berry'] = "Berry curvature (Ang^{2})"
-descriptions['Der_berry'] = "1st deravetive of Berry curvature (Ang^{3})"
-descriptions['V'] = "velocity (eV*Ang)"
-descriptions['spin'] = "Spin"
-descriptions['morb'] = "orbital moment of Bloch states <nabla_k u_n| X(H-E_n) | nabla_k u_n> (eV*Ang**2)"
-descriptions[
-    'Der_morb'] = "1st derivative orbital moment of Bloch states <nabla_k u_n| X(H-E_n) | nabla_k u_n> (eV*Ang**2)"
->>>>>>> 34ff8845
 descriptions['spin_berry'] = "Spin Berry curvature (hbar * Ang^{2})"
 
 parameters_ocean = {
