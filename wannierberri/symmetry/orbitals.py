from numpy import sqrt as sq
import numpy as np
import sympy as sym
from functools import cached_property, lru_cache
from scipy.special import spherical_jn
from scipy.interpolate import CubicSpline
from scipy.integrate import trapezoid
from scipy.constants import physical_constants

from .unique_list import UniqueList
from scipy.linalg import block_diag
bohr_radius_angstrom = physical_constants["Bohr radius"][0] * 1e10

# Note: in the Dwann it is assumed that all orbitals are REAL, so under TR one does not need to take complex conjugate
# in future, if complex orbitals are considered, this should be taken care of


orbitals_sets_dic = {
    's': ['s'],
    'p': ['pz', 'px', 'py'],
    'd': ['dz2', 'dxz', 'dyz', 'dx2-y2', 'dxy'],
    'f': ['fz3', 'fxz2', 'fyz2', 'fzx2-zy2', 'fxyz', 'fx3-3xy2', 'f3yx2-y3'],
    'sp': ['sp-1', 'sp-2'],
    'p2': ['pz', 'py'],
    'sp2': ['sp2-1', 'sp2-2', 'sp2-3'],
    'pz': ['pz'],
    'sp3': ['sp3-1', 'sp3-2', 'sp3-3', 'sp3-4'],
    'sp3d2': ['sp3d2-1', 'sp3d2-2', 'sp3d2-3', 'sp3d2-4', 'sp3d2-5', 'sp3d2-6'],
    'sp3d2_plus': ['sp3d2_plus-1', 'sp3d2_plus-2', 'sp3d2_plus-3', 'sp3d2_plus-4', 'sp3d2_plus-5', 'sp3d2_plus-6'],
    't2g': ['dxz', 'dyz', 'dxy'],
    'eg': ['dx2-y2', 'dz2'],
}

basis_shells_list = ['s', 'p', 'd', 'f']
hybrid_shells_list = ['sp', 'p2', 'sp2', 'pz', 'sp3', 'sp3d2', 't2g', 'eg']

basis_orbital_list = [k for o in basis_shells_list for k in orbitals_sets_dic[o]]


@lru_cache
def orb_to_shell(orb):
    for shell, orbs in orbitals_sets_dic.items():
        if orb in orbs:
            return shell
    raise ValueError(f"orbital {orb} is not in the orbitals_sets_dic")


@lru_cache
def num_orbitals(shell_symbol: str):
    if ";" in shell_symbol:
        return sum([num_orbitals(s) for s in shell_symbol.split(";")])
    return len(orbitals_sets_dic[shell_symbol.strip()])


hybrids_coef = {
    'sp-1': {"s": 1 / sq(2), "px": 1 / sq(2)},
    'sp-2': {"s": 1 / sq(2), "px": -1 / sq(2)},
    'sp2-1': {"s": 1 / sq(3), "px": -1 / sq(6), "py": 1 / sq(2)},
    'sp2-2': {"s": 1 / sq(3), "px": -1 / sq(6), "py": -1 / sq(2)},
    'sp2-3': {"s": 1 / sq(3), "px": 2 / sq(6)},
    'sp3-1': {"s": 1 / 2, "px": 1 / 2, "py": 1 / 2, "pz": 1 / 2},
    'sp3-2': {"s": 1 / 2, "px": 1 / 2, "py": -1 / 2, "pz": -1 / 2},
    'sp3-3': {"s": 1 / 2, "px": -1 / 2, "py": 1 / 2, "pz": -1 / 2},
    'sp3-4': {"s": 1 / 2, "px": -1 / 2, "py": -1 / 2, "pz": 1 / 2},
    'sp3d2-1': {"s": 1 / sq(6), "px": -1 / sq(2), "dz2": -1 / sq(12), "dx2-y2": 1 / 2},
    'sp3d2-2': {"s": 1 / sq(6), "px": 1 / sq(2), "dz2": -1 / sq(12), "dx2-y2": 1 / 2},
    'sp3d2-3': {"s": 1 / sq(6), "py": -1 / sq(2), "dz2": -1 / sq(12), "dx2-y2": -1 / 2},
    'sp3d2-4': {"s": 1 / sq(6), "py": 1 / sq(2), "dz2": -1 / sq(12), "dx2-y2": -1 / 2},
    'sp3d2-5': {"s": 1 / sq(6), "pz": -1 / sq(2), "dz2": 1 / sq(3)},
    'sp3d2-6': {"s": 1 / sq(6), "pz": 1 / sq(2), "dz2": 1 / sq(3)},
}
for k in basis_orbital_list:
    hybrids_coef[k] = {k: 1}





class Orbitals:

    def __init__(self):
        x = sym.Symbol('x')
        y = sym.Symbol('y')
        z = sym.Symbol('z')
        self.xyz = np.transpose([x, y, z])
        orbitals = {}
        orbitals['s'] = lambda x, y, z: 1 + 0 * x

        orbitals['px'] = lambda x, y, z: x
        orbitals['py'] = lambda x, y, z: y
        orbitals['pz'] = lambda x, y, z: z

        orbitals['dz2'] = lambda x, y, z: (2 * z * z - x * x - y * y) / (2 * sym.sqrt(3.0))
        orbitals['dxz'] = lambda x, y, z: x * z
        orbitals['dyz'] = lambda x, y, z: y * z
        orbitals['dx2-y2'] = lambda x, y, z: (x * x - y * y) / 2
        orbitals['dxy'] = lambda x, y, z: x * y

        orbitals['fz3'] = lambda x, y, z: z * (2 * z * z - 3 * x * x - 3 * y * y) / (2 * sym.sqrt(15.0))
        orbitals['fxz2'] = lambda x, y, z: x * (4 * z * z - x * x - y * y) / (2 * sym.sqrt(10.0))
        orbitals['fyz2'] = lambda x, y, z: y * (4 * z * z - x * x - y * y) / (2 * sym.sqrt(10.0))
        orbitals['fzx2-zy2'] = lambda x, y, z: z * (x * x - y * y) / 2
        orbitals['fxyz'] = lambda x, y, z: x * y * z
        orbitals['fx3-3xy2'] = lambda x, y, z: x * (x * x - 3 * y * y) / (2 * sym.sqrt(6.0))
        orbitals['f3yx2-y3'] = lambda x, y, z: y * (3 * x * x - y * y) / (2 * sym.sqrt(6.0))

        self.orb_function_dic = {key: [orbitals[k] for k in val] for key, val in orbitals_sets_dic.items() if key in basis_shells_list}
        self.orb_chara_dic = {
            's': [x],
            'p': [z, x, y],
            'd': [z * z, x * z, y * z, x * x, x * y, y * y],
            'f': [
                z * z * z, x * z * z, y * z * z, z * x * x, x * y * z, x * x * x, y * y * y, z * y * y, x * y * y,
                y * x * x
            ],
        }

        self.hybrid_matrix_dic = {}
        self.hybrid_matrix_shells_dic = {}
        self.hybrid_matrix_shells_start = {}

        for hshell in hybrid_shells_list:
            basis_shells_used = set()
            for orb in orbitals_sets_dic[hshell]:
                if orb in basis_orbital_list:
                    basis_shells_used.add(orb_to_shell(orb))
                elif orb in hybrids_coef:
                    for orb2 in hybrids_coef[orb]:
                        basis_shells_used.add(orb_to_shell(orb2))
                else:
                    raise ValueError(f"orbital {orb} is not in the basis_orbital_list or hybrids_coef")
            basis_shells_used = list(basis_shells_used)
            self.hybrid_matrix_shells_dic[hshell] = basis_shells_used
            basis_shells_start = [0]
            for shell in basis_shells_used:
                basis_shells_start.append(basis_shells_start[-1] + len(orbitals_sets_dic[shell]))
            # print (f"hybrid shell {hshell}, basis_shells = {basis_shells_used}, basis_shells_start = {basis_shells_start}")
            num_orb = len(orbitals_sets_dic[hshell])
            self.hybrid_matrix_shells_start[hshell] = basis_shells_start
            matrix = np.zeros((len(orbitals_sets_dic[hshell]), basis_shells_start[-1]))
            for i, horb in enumerate(orbitals_sets_dic[hshell]):
                for j, borb in enumerate(hybrids_coef[horb]):
                    bshell = orb_to_shell(borb)
                    shell_stat = basis_shells_start[basis_shells_used.index(bshell)]
                    k = shell_stat + orbitals_sets_dic[bshell].index(borb)
                    matrix[i, k] = hybrids_coef[horb][borb]
            self.hybrid_matrix_dic[hshell] = matrix
            # print (f"matrix = \n{matrix}")
            check = np.zeros((num_orb, num_orb))
            for s, e in zip(basis_shells_start[:-1], basis_shells_start[1:]):
                mat_shell = matrix[:, s:e]
                # print (f"check.shape = {check.shape}, mat_shell.shape = {mat_shell.shape}")
                check += mat_shell @ mat_shell.T
            assert np.allclose(check, np.eye(num_orb)), f"check failed for {hshell} : {check}"





    def rot_orb_basis(self, orb_symbol, rot_glb):
        ''' Get rotation matrix of orbitals in each orbital quantum number '''
        orb_dim = num_orbitals(orb_symbol)
        orb_rot_mat = np.zeros((orb_dim, orb_dim), dtype=float)
        xp, yp, zp = np.dot(np.linalg.inv(rot_glb), self.xyz)
        OC = self.orb_chara_dic[orb_symbol]
        OC_len = len(OC)
        for i in range(orb_dim):
            subs = []
            equation = (self.orb_function_dic[orb_symbol][i](xp, yp, zp)).expand()
            for j in range(OC_len):
                eq_tmp = equation.subs(OC[j], 1)
                for j_add in range(1, OC_len):
                    eq_tmp = eq_tmp.subs(OC[(j + j_add) % OC_len], 0)
                subs.append(eq_tmp)
            if orb_symbol in ['s', 'pz']:
                orb_rot_mat[0, 0] = subs[0].evalf()
            elif orb_symbol == 'p':
                orb_rot_mat[0, i] = subs[0].evalf()
                orb_rot_mat[1, i] = subs[1].evalf()
                orb_rot_mat[2, i] = subs[2].evalf()
            elif orb_symbol == 'd':
                orb_rot_mat[0, i] = (2 * subs[0] - subs[3] - subs[5]) / sym.sqrt(3.0)
                orb_rot_mat[1, i] = subs[1].evalf()
                orb_rot_mat[2, i] = subs[2].evalf()
                orb_rot_mat[3, i] = (subs[3] - subs[5]).evalf()
                orb_rot_mat[4, i] = subs[4].evalf()
            elif orb_symbol == 'f':
                orb_rot_mat[0, i] = (subs[0] * sym.sqrt(15.0)).evalf()
                orb_rot_mat[1, i] = (subs[1] * sym.sqrt(10.0) / 2).evalf()
                orb_rot_mat[2, i] = (subs[2] * sym.sqrt(10.0) / 2).evalf()
                orb_rot_mat[3, i] = (2 * subs[3] + 3 * subs[0]).evalf()
                orb_rot_mat[4, i] = subs[4].evalf()
                orb_rot_mat[5, i] = ((2 * subs[5] + subs[1] / 2) * sym.sqrt(6.0)).evalf()
                orb_rot_mat[6, i] = ((-2 * subs[6] - subs[2] / 2) * sym.sqrt(6.0)).evalf()

        return orb_rot_mat


    def rot_orb(self, orb_symbol, rot_glb):
        if orb_symbol in ["s", "p", "d", "f"]:
            return self.rot_orb_basis(orb_symbol, rot_glb)
        elif orb_symbol in hybrid_shells_list:
            nbasis = self.hybrid_matrix_dic[orb_symbol].shape[1]
            rot_orb_loc = np.zeros((nbasis, nbasis))
            matrix_hybrid = self.hybrid_matrix_dic[orb_symbol]
            for s, e, shell  in zip(self.hybrid_matrix_shells_start[orb_symbol], self.hybrid_matrix_shells_start[orb_symbol][1:], self.hybrid_matrix_shells_dic[orb_symbol]):
                rot_orb_loc[s:e, s:e] = self.rot_orb_basis(shell, rot_glb)
            return matrix_hybrid @ rot_orb_loc @ matrix_hybrid.T


@lru_cache
def get_orbitals():
    return Orbitals()


class OrbitalRotator:

    def __init__(self):
        self.calcualted_matrices = UniqueList(tolerance=1e-4)
        self.orbitals = get_orbitals()
        self.results_dict = {}

    def __call__(self, orb_symbol, rot_cart=None, irot=None, basis1=None, basis2=None):
        assert (basis1 is None) == (basis2 is None), "basis1 and basis2 should be both provided or both None"
        assert (irot is None) != (rot_cart is None), f"either irot or rot_cart should be provided, not both, got irot={irot}, rot_cart={rot_cart}"
        if irot is None:
            if basis1 is not None:
                rot_cart = basis2 @ rot_cart @ basis1.T
            irot = self.calcualted_matrices.index_or_None(rot_cart)
            if irot is None:
                irot = len(self.calcualted_matrices)
                self.calcualted_matrices.append(rot_cart)
        if rot_cart is None:
            rot_cart = self.calcualted_matrices[irot]
        if (irot, orb_symbol) not in self.results_dict:
            orb_symbol = orb_symbol.strip()
            if ";" in orb_symbol:
                mat_list = [self(orb, irot=irot) for orb in orb_symbol.split(";")]
            else:
                mat_list = [self.orbitals.rot_orb(orb_symbol=orb_symbol, rot_glb=rot_cart)]
            self.results_dict[(irot, orb_symbol)] = block_diag(*mat_list)
        return self.results_dict[(irot, orb_symbol)]


class Projector:
    """
    a class to calculate the projection of the wavefunctions on the plane vectors
    """

    def __init__(self, gk, bessel, a0=bohr_radius_angstrom):
        self.gk = gk
        self.projectors = {}
        gk_abs = np.linalg.norm(gk, axis=1)
        sel = gk_abs < 1e-8
        gk_abs[sel] = 1e-8  # to avoid division by zero
        # print("gk_abs", gk_abs)
        self.gka_abs = gk_abs * a0
        select = self.gka_abs < 1e-8
        self.gka_abs[select] = 1e-8
        g_costheta = gk[:, 2] / gk_abs
<<<<<<< HEAD
        g_costheta[select] = 0
=======
        g_costheta[sel] = 0
>>>>>>> 174b78b3
        g_phi = np.arctan2(gk[:, 1], gk[:, 0])
        # print("phi", g_phi)
        # print("costheta", g_costheta)
        self.sph = SphericalHarmonics(costheta=g_costheta, phi=g_phi)
        self.bessel = bessel
        self.bessel_l = {}
        self.coef = 4 * np.sqrt(np.pi / a0)

    def get_bessel_l(self, l):
        if l not in self.bessel_l:
            self.bessel_l[l] = self.bessel(l, self.gka_abs) * self.coef * (-1j)**l
        return self.bessel_l[l]


    def __call__(self, orbital, basis=None):
        if orbital in hybrids_coef and orbital not in basis_orbital_list:
            return sum(self(orb, basis) * coef for orb, coef in hybrids_coef[orbital].items())
        else:
            l = {'s': 0, 'p': 1, 'd': 2, 'f': 3}[orbital[0]]
            bessel_j_exp_int = self.get_bessel_l(l)
            spherical = self.sph(orbital, basis)
            return bessel_j_exp_int * spherical



class Bessel_j_exp_int:
    r"""
    a class to evaluate the integral

    :math:`\int_0^{\infty} j_l(k*x) e^{-x} dx`
    """

    def __init__(self,
                 k0=5, kmax=100, dk=0.01, dtk=0.2, kmin=1e-3,
                 x0=5, xmax=100, dx=0.01, dtx=0.2,
                 ):
        self.splines = {}
        self.kmax = kmax
        self.kgrid = self._get_grid(k0, kmax, dk, dtk)
        self.xgrid = self._get_grid(x0, xmax, dx, dtx)
        # print(f"the xgrid has {len(self.xgrid)} points")
        # print(f"the kgrid has {len(self.kgrid)} points")
        self.kmin = kmin

    def _get_grid(self, x0, xmax, dx, dt):
        xgrid = list(np.arange(0, x0, dx))
        t = dt
        x0 = xgrid[-1]
        while xgrid[-1] < xmax:
            xgrid.append(x0 * np.exp(t))
            t += dt
        return np.array(xgrid)

    def set_spline(self, l):
        if l not in self.splines:
            self.splines[l] = self.get_spline(l)
        return self.splines[l]

    def get_spline(self, l):
        e = np.exp(-self.xgrid)
        fourier = []
        for k in self.kgrid:
            if k < self.kmin and l > 0:
                fourier.append(0)
            else:
                j = spherical_jn(l, k * self.xgrid)
                fourier.append(trapezoid(y=j * e, x=self.xgrid))
        return CubicSpline(self.kgrid, fourier)


    def __call__(self, l, k):
        self.set_spline(l)
        res = np.zeros(len(k))
        select = (k <= self.kmax)
        res[select] = self.splines[l](k[select])
        return res


class SphericalHarmonics:

    def __init__(self, costheta, phi):
        self.costheta = costheta
        self.phi = phi
        self.harmonics = {}
        self.sqpi = 1 / np.sqrt(np.pi)
        self.calcualted_basices = UniqueList(tolerance=1e-4)

    @cached_property
    def sintheta(self):
        return np.sqrt(1 - self.costheta**2)

    @cached_property
    def cosphi(self):
        return np.cos(self.phi)

    @cached_property
    def sinphi(self):
        return np.sin(self.phi)

    @cached_property
    def sin2phi(self):
        return 2 * self.sinphi * self.cosphi

    @cached_property
    def cos2phi(self):
        return 2 * self.cosphi**2 - 1

    @cached_property
    def cos2theta(self):
        return 2 * self.costheta**2 - 1

    @cached_property
    def sin2theta(self):
        return 2 * self.costheta * self.sintheta

    @cached_property
    def orbitalrotator(self):
        return OrbitalRotator()

    def __call__(self, orbital, basis=None):
        if basis is None:
            basis = np.eye(3)
        if basis in self.calcualted_basices:
            ibasis = self.calcualted_basices.index(basis)
        else:
            ibasis = len(self.calcualted_basices)
            self.calcualted_basices.append(basis)
        if (orbital, ibasis) not in self.harmonics:
            self.harmonics[(orbital, ibasis)] = self._harmonics(orbital, basis)
        return self.harmonics[(orbital, ibasis)]

    def _harmonics(self, orbital, basis):
        """from here https://en.wikipedia.org/wiki/Table_of_spherical_harmonics#Real_spherical_harmonics

        hybrids - according to Wannier90 manual"""
        from numpy import sqrt as sq
        from numpy import pi
        if orbital not in basis_orbital_list:
            assert orbital in hybrids_coef, f"orbital {orbital} not in basis_orbital_list or hybrids_coef"
            return sum(self(orb) * coef for orb, coef in hybrids_coef[orbital].items())
        else:
            if not np.allclose(basis, np.eye(3), atol=1e-4):
                # print(f"evaluating orbital {orbital} in basis \n{basis}")
                shell = orbital[0]
                assert shell in basis_shells_list, f"shell {shell} not in basis_shells_list"
                shell_list = orbitals_sets_dic[shell]
                assert orbital in shell_list, f"orbital {orbital} not in shell {shell}"
                shell_pos = shell_list.index(orbital)
                # print(f"basis = \n{basis}")
                matrix = self.orbitalrotator(shell, basis)
                # print(f"matrix = \n{matrix}")
                vector = matrix[shell_pos, :]
                # print(f" orbital {orbital} basis = \n{basis}\n,   vector = {vector}, shell_list = {shell_list}")
                return sum(self(o, basis=None) * k for k, o in zip(vector, shell_list))
            else:
                match orbital:
                    case 's':
                        return 1 / (2 * sq(pi)) * np.ones_like(self.costheta)
                    case 'pz':
                        return sq(3 / (4 * pi)) * self.costheta
                    case 'px':
                        return sq(3 / (4 * pi)) * self.sintheta * self.cosphi
                    case 'py':
                        return sq(3 / (4 * pi)) * self.sintheta * self.sinphi
                    case 'dz2':
                        return sq(5 / (16 * pi)) * (3 * self.costheta**2 - 1)
                    case 'dx2-y2':
                        return sq(15 / (16 * pi)) * self.sintheta**2 * self.cos2phi
                    case 'dxy':
                        return sq(15 / (16 * pi)) * self.sintheta**2 * self.sin2phi
                    case 'dxz':
                        return sq(15 / (16 * pi)) * self.sin2theta * self.cosphi
                    case 'dyz':
                        return sq(15 / (16 * pi)) * self.sin2theta * self.sinphi
                    case _:
                        raise ValueError(f"orbital {orbital} not implemented")<|MERGE_RESOLUTION|>--- conflicted
+++ resolved
@@ -251,18 +251,11 @@
         self.gk = gk
         self.projectors = {}
         gk_abs = np.linalg.norm(gk, axis=1)
-        sel = gk_abs < 1e-8
-        gk_abs[sel] = 1e-8  # to avoid division by zero
-        # print("gk_abs", gk_abs)
+        select = gk_abs < 1e-8
+        gk_abs[select] = 1e-8  # to avoid division by zero
         self.gka_abs = gk_abs * a0
-        select = self.gka_abs < 1e-8
-        self.gka_abs[select] = 1e-8
         g_costheta = gk[:, 2] / gk_abs
-<<<<<<< HEAD
         g_costheta[select] = 0
-=======
-        g_costheta[sel] = 0
->>>>>>> 174b78b3
         g_phi = np.arctan2(gk[:, 1], gk[:, 0])
         # print("phi", g_phi)
         # print("costheta", g_costheta)
