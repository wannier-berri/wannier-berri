--- conflicted
+++ resolved
@@ -36,12 +36,9 @@
         self.frozen_max=system.frozen_max
         self.random_gauge=system.random_gauge
         self.degen_thresh=system.degen_thresh
-<<<<<<< HEAD
         self.delta_fz=system.delta_fz
         self.nkptot = self.NKFFT[0]*self.NKFFT[1]*self.NKFFT[2]
         self.ksep = system.ksep
-=======
->>>>>>> 7b5964b1
         ## TODO : create the plans externally, one per process 
         self.fft_R_to_k=FFT_R_to_k(system.iRvec,NKFFT,self.num_wann,numthreads=npar if npar>0 else 1,lib=fftlib)
 
@@ -674,13 +671,8 @@
     def Omega_bar_der(self):
         print_my_name_start()
         _OOmega_K =  self.fft_R_to_k( (
-<<<<<<< HEAD
-                    self.AA_R[:,:,:,alpha_A]*self.cRvec[None,None,:,beta_A ] -     
-                    self.AA_R[:,:,:,beta_A ]*self.cRvec[None,None,:,alpha_A])[:,:,:,:,None]*self.cRvec[None,None,:,None,:] , hermitian=True )
-=======
                         self.AA_R[:,:,:,alpha_A]*self.cRvec[None,None,:,beta_A ] -     
                         self.AA_R[:,:,:,beta_A ]*self.cRvec[None,None,:,alpha_A])[:,:,:,:,None]*self.cRvec[None,None,:,None,:]   , hermitian=True )
->>>>>>> 7b5964b1
         return self._rotate(_OOmega_K)
 
     @lazy_property.LazyProperty
@@ -693,7 +685,6 @@
 
 
 ##  properties directly accessed by fermisea2 
-<<<<<<< HEAD
     def Omega(self,op,ed):
         oi=( (self.D_H[op:ed,:,:,alpha_A].transpose((0,2,1,3))*self.A_Hbar[op:ed,:,:,beta_A]).real+
                 (self.D_H[op:ed,:,:,beta_A]*self.A_Hbar[op:ed,:,:,alpha_A].transpose((0,2,1,3))).real  ) 
@@ -702,14 +693,6 @@
         i=i[op:ed]
         print('shape')
         print(i.shape)
-=======
-    @property 
-    def Omega(self):
-        oi=( (self.D_H[:,:,:,alpha_A].transpose((0,2,1,3))*self.A_Hbar[:,:,:,beta_A]).real+
-               (self.D_H[:,:,:,beta_A]*self.A_Hbar[:,:,:,alpha_A].transpose((0,2,1,3))).real  ) 
-        oi+=(-self.D_H[:,:,:,beta_A]*self.D_H[:,:,:,alpha_A].transpose((0,2,1,3))).imag
-        i=np.einsum("kiia->kia",self.Omega_Hbar).real
->>>>>>> 7b5964b1
         return {'i':i,'oi': - 2*oi }
 
     @property
@@ -723,13 +706,7 @@
     @property
     def SpinTot(self):
         return {'i':self.S_H_rediag}
-
-<<<<<<< HEAD
-=======
-
-
-
->>>>>>> 7b5964b1
+   
     def Hplusminus(self,sign,evalJ0=True,evalJ1=True,evalJ2=True):
         assert sign in (1,-1) , "sign should be +1 or -1"
         from collections import defaultdict
@@ -749,9 +726,4 @@
         return self.Hplusminus(self,+1,evalJ0=evalJ0,evalJ1=evalJ1,evalJ2=evalJ2)
 
     def Hminus(self,evalJ0=True,evalJ1=True,evalJ2=True):
-<<<<<<< HEAD
-        return self.Hplusminus(self,-1,evalJ0=evalJ0,evalJ1=evalJ1,evalJ2=evalJ2)
-=======
-        return self.Hplusminus(self,-1,evalJ0=evalJ0,evalJ1=evalJ1,evalJ2=evalJ2)
-
->>>>>>> 7b5964b1
+        return self.Hplusminus(self,-1,evalJ0=evalJ0,evalJ1=evalJ1,evalJ2=evalJ2)