#                                                            #
# This file is distributed as part of the WannierBerri code  #
# under the terms of the GNU General Public License. See the #
# file `LICENSE' in the root directory of the WannierBerri   #
# distribution, or http://www.gnu.org/copyleft/gpl.txt       #
#                                                            #
# The WannierBerri code is hosted on GitHub:                 #
# https://github.com/stepan-tsirkin/wannier-berri            #
#                     written by                             #
#           Stepan Tsirkin, University of Zurich             #
#                                                            #
#------------------------------------------------------------



import numpy as np
import sys
from . import __berry
from collections import Iterable, defaultdict
from . import __result as result
from time import time
from .__utility import alpha_A,beta_A,TAU_UNIT,TAU_UNIT_TXT

from scipy.constants import Boltzmann,elementary_charge,hbar,electron_mass
bohr_magneton=elementary_charge*hbar/(2*electron_mass)

Ang_SI=1e-10

def __spin(data):
    return data.spin_nonabelian

def __vel(data):
    return data.vel_nonabelian

def __mass(data):
    return data.mass_nonabelian

def __curvE(data):
    return [[o*e for o,e in zip(O,E)]
        for O,E in zip(data.Berry_nonabelian,data.E_K_degen)]

def __curv(data):
    return data.Berry_nonabelian

# so far it is just the berry curvature (w=0) just to make the machinery working
def __curvW(data,homega):
    print ("homega=",homega)
    return data.Berry_nonabelian_W(homega)

def __curvD(data):
    return data.Berry_nonabelian_D

def __curvExt1(data):
    return data.Berry_nonabelian_ext1

def __curvExt2(data):
    return data.Berry_nonabelian_ext2


def __morb(data):
    return data.Morb_nonabelian

__dimensions=defaultdict(lambda : 1)
__dimensions['mass']=2

#quantities that should be odd under TRS and inversion
TRodd  = set(['spin','morb','vel','curv','curvE','curvW','morbg','morb2','curvD','curvExt1','curvExt2'])
INVodd = set(['vel'])


def spin(data,Efermi):
    return nonabelian_general(data,Efermi,['spin'])

def spinvel(data,Efermi):
    return nonabelian_general(data,Efermi,['spin','vel'])

def curvvel(data,Efermi):
    return nonabelian_general(data,Efermi,['curv','vel'])

def curvmorb(data,Efermi):
    return nonabelian_general(data,Efermi,['curv','morb'])

def curvspin(data,Efermi):
    return nonabelian_general(data,Efermi,['curv','spin'])


def velvel(data,Efermi):
    return nonabelian_general(data,Efermi,['vel','vel'])


def morbvel(data,Efermi):
    return nonabelian_general(data,Efermi,['morb','vel'])


def spinspin(data,Efermi):
    return nonabelian_general(data,Efermi,['spin','spin'])


def curv_tot(data,Efermi):
    return nonabelian_general(data,Efermi,['curv'],mode='fermi-sea')


def ahc(data,Efermi):
    return nonabelian_general(data,Efermi,['curv'],mode='fermi-sea',factor=__berry.fac_ahc)

def berry_dipole(data,Efermi):
    # _general yields integral(Omega*v*(-fo')), which is dimensionlesss - what we want 
    return nonabelian_general(data,Efermi,['curv','vel'],mode='fermi-surface',factor=1)


def Faraday(data,Efermi,homega):
    # _general yields integral(Omega(w)*v*(-fo')), which is dimensionlesss - what we want 
    return nonabelian_general(data,Efermi,['curvW','vel'],mode='fermi-surface',factor=1,parameters={'curvW':{'homega':homega}})


def berry_dipole_D(data,Efermi):
    # _general yields integral(omega*v*(-fo')), which is dimensionlesss - what we want 
    return nonabelian_general(data,Efermi,['curvD','vel'],mode='fermi-surface',factor=1)

def berry_dipole_ext1(data,Efermi):
    # _general yields integral(omega*v*(-fo')), which is dimensionlesss - what we want 
    return nonabelian_general(data,Efermi,['curvExt1','vel'],mode='fermi-surface',factor=1)

def berry_dipole_ext2(data,Efermi):
    # _general yields integral(omega*v*(-fo')), which is dimensionlesss - what we want 
    return nonabelian_general(data,Efermi,['curvExt2','vel'],mode='fermi-surface',factor=1)


def gyrotropic_Kspin(data,Efermi):
    # _general yields integral(spin*v*(-fo')), which is in Ang^-2
    # we want in Ampere
    factor=-bohr_magneton/Ang_SI**2   ## that's it!
    return nonabelian_general(data,Efermi,['vel','spin'],mode='fermi-surface',factor=factor)


def gyrotropic_Korb(data,Efermi):
    # _general yields integral(morb*v*(-fo')), which is in eV
    # we want in Ampere
    factor=-elementary_charge**2/(2*hbar)   ## that's it!
    return nonabelian_general(data,Efermi,['vel','morb'],mode='fermi-surface',factor=factor)
    


def Morb(data,Efermi):
    r1=nonabelian_general(data,Efermi,['morb' ],mode='fermi-sea')
    r2=nonabelian_general(data,Efermi,['curvE'],mode='fermi-sea')
    r3=nonabelian_general(data,Efermi,['curv' ],mode='fermi-sea')
    r3.data[:,:]=r3.data[:,:]*Efermi[:,None]
    return (r1+2*r2-2*r3)*__berry.fac_morb*data.cell_volume

def Hall_morb(data,Efermi):
    # _general yields integral(omega*morb*(-fo'_) in units Ang
    # we want in S/(cm*T)
    # S/T=A^3*s^5/(kg^2*m^2))
    factor=-Ang_SI*elementary_charge/(2*hbar) # first, transform to SI, not forgettint e/2hbar multilier for morb - now in A*m/J ,restoring the sign of spin magnetic moment
    factor*=elementary_charge**2/hbar  # multiply by a dimensional factor - now in S/(T*m)
    factor*=-1 
    factor*=1e-2   #  finally transform to S/(T*cm)
    return nonabelian_general(data,Efermi,['curv','morb'],mode='fermi-surface',factor=factor)

def Hall_spin(data,Efermi):
    # _general yields integral(Omrga*s*(-fo')) in units 1/(eV*Ang)
    # we want in S/(cm*T)
    # S/T=A^3*s^5/(kg^2*m^2))
    factor=-bohr_magneton/(elementary_charge*Ang_SI) # first, transform to SI - now in 1/(m*T) ,restoring the sign of spin magnetic moment
    factor*=-1 
    factor*=elementary_charge**2/hbar  # multiply by a dimensional factor - now in S/(T*m)
    factor*=1e-2   #  finally transform to S/(T*cm)
    return nonabelian_general(data,Efermi,['curv','spin'],mode='fermi-surface',factor=factor)


factor=elementary_charge**2*Ang_SI/hbar**3  # first, transform to SI, not forgeting hbar in velocities - now in  m/(J*s^3)
factor*=elementary_charge**3/hbar*TAU_UNIT**2  # multiply by a dimensional factor - now in A^3*s^5*cm/(J^2*tau_unit^2) = S/(T*m*tau_unit^2)
factor*=1e-2   #  finally transform to S/(T*cm*tau_unit^2)
#print ("factor_Hall_classic = {} ".format(factor))

def Hall_classic(data,Efermi):
    # _general yields integral(V*V*V'*(-f0')) in units eV^2*Ang
    # we want in S/(cm*T)/tau_unit^2
    # S/T=A^3*s^5/(kg^2*m^2))
    factor=elementary_charge**2*Ang_SI/hbar**3  # first, transform to SI, not forgeting hbar in velocities - now in  m/(J*s^3)
    factor*=elementary_charge**3/hbar*TAU_UNIT**2  # multiply by a dimensional factor - now in A^3*s^5*cm/(J^2*tau_unit^2) = S/(T*m*tau_unit^2)
    factor*=1e-2   #  finally transform to S/(T*cm*tau_unit^2)
    r1= nonabelian_general(data,Efermi,['vel','mass','vel'],mode='fermi-surface',factor=factor)
    print ("r1 - shape",r1.data.shape)
    print (alpha_A,beta_A)
    res=r1.data[:,:,:,beta_A,alpha_A]-r1.data[:,:,:,alpha_A,beta_A]
    res=-0.5*(res[:,alpha_A,beta_A,:]-res[:,beta_A,alpha_A,:])
#    print ("res - shape",res.shape)
    return result.EnergyResult(Efermi, res  ,TRodd=False,Iodd=False)


# this formulation is not correct in general
def Hall_classic_sea(data,Efermi):
    # _general yields integral(W*W*f0) in units eV^2*Ang
    # we want in S/(cm*T)/tau_unit^2
    # S/T=A^3*s^5/(kg^2*m^2))
    factor=elementary_charge**2*Ang_SI/hbar**3  # first, transform to SI, not forgeting hbar in velocities - now in  m/(J*s^3)
    factor*=elementary_charge**3/hbar*TAU_UNIT**2  # multiply by a dimensional factor - now in A^3*s^5*cm/(J^2*tau_unit^2) = S/(T*m*tau_unit^2)
    factor*=1e-2   #  finally transform to S/(T*cm*tau_unit^2)
    r1= nonabelian_general(data,Efermi,['mass','mass'],mode='fermi-sea',factor=factor)
#    print ("r1 - shape",r1.data.shape)
#    print (alpha_A,beta_A)
    res=r1.data.transpose((0,1,3,2,4))
    res=res[:,:,:,alpha_A,beta_A]-res[:,:,:,beta_A,alpha_A]
    res=-0.5*(res[:,alpha_A,beta_A,:]-res[:,beta_A,alpha_A,:])
#    print ("res - shape",res.shape)
    return result.EnergyResult(Efermi, res  ,TRodd=False,Iodd=False)

def conductivity_ohmic(data,Efermi):
    # _general yields integral(V*V*f0') in units eV/Ang
    # we want in S/(cm)/tau_unit
    factor=elementary_charge/Ang_SI/hbar**2  # first, transform to SI, not forgeting hbar in velocities - now in  1/(kg*m^3)
    factor*=elementary_charge**2*TAU_UNIT  # multiply by a dimensional factor - now in A^2*s^2/(kg*m^3*tau_unit) = S/(m*tau_unit)
    factor*=1e-2 # now in  S/(cm*tau_unit)
    res=nonabelian_general(data,Efermi,['vel','vel'],mode='fermi-surface',factor=factor)
#    print ("factor=",factor)
#    print ("res=",res.data.sum(axis=0))
    return res

# an equivalent fermi-sea formulation - to test the effective mass tensor
def conductivity_ohmic_sea(data,Efermi):
    # _general yields integral(V*V*f0') in units eV/Ang
    # we want in S/(cm)/tau_unit
    factor=elementary_charge/Ang_SI/hbar**2  # first, transform to SI, not forgeting hbar in velocities - now in  1/(kg*m^3)
    factor*=elementary_charge**2*TAU_UNIT  # multiply by a dimensional factor - now in A^2*s^2/(kg*m^3*tau_unit) = S/(m*tau_unit)
    factor*=1e-2 # now in  S/(cm*tau_unit)
    return nonabelian_general(data,Efermi,['mass'],mode='fermi-sea',factor=factor)



def nonabelian_general(data,Efermi,quantities,subscripts=None,mode='fermi-surface',factor=1,parameters={}):
    E_K=data.E_K
<<<<<<< HEAD
    __parameters=defaultdict(lambda : {}, parameters)

=======
    if Efermi.shape[0]==1:
        raise ValueError("cannot evaluate transport properties for a single Femrmi level. please provide a grid of EF (better a dense one)")
>>>>>>> 36f9c623
    dE=Efermi[1]-Efermi[0]
    Emax=Efermi[-1]+dE/2

    variables=vars(sys.modules[__name__])
    M=[variables["__"+Q](data,**__parameters[Q]) for Q in quantities]


    if subscripts is None:
        ind_cart="abcdefghijk"
        left=[]
        right=""
        for Q in quantities:
            d=__dimensions[Q]
            left.append(ind_cart[:d])
            right+=ind_cart[:d]
            ind_cart=ind_cart[d:]
    else:
        left,right=subscripts.split("->")
        left=left.split(",")
        for Q,l,q in zip(quantities,left,quantities):
            d=__dimensions[Q]
            if d!=len(left):
                raise RuntimeError("The number of subscripts in '{}' does not correspond to dimention '{}' of quantity '{}' ".format(l,d,q))


    ind_bands="lmnopqrstuvwxyz"[:len(quantities)]
    ind_bands+=ind_bands[0]
    einleft=[]
    for l in left:
        einleft.append(ind_bands[:2]+l)
        ind_bands=ind_bands[1:]

    einline=",".join(einleft)+"->"+right
#    print ("using line '{}' for einsum".format(einline))


    res=np.zeros(  (len(Efermi),)+(3,)*len(right)  )

    if mode=='fermi-surface':
      for ik in range(data.NKFFT_tot):
        indE=np.array(np.round( (data.E_K_degen[ik]-Efermi[0])/dE ),dtype=int )
        indEtrue= (0<=indE)*(indE<len(Efermi))
        for ib,ie,it  in zip(range(len(indE)),indE,indEtrue):
            if it:
#                print ("quantities: ",quantities,einline,[m[ik][ib] for m in M])
                res[ie]+=np.einsum(einline,*(m[ik][ib] for m in M)).real
      res=res/dE
    elif mode=='fermi-sea':
      for ik in range(data.NKFFT_tot):
        indE=np.array(np.round( (data.E_K_degen[ik]-Efermi[0])/dE ),dtype=int )
        indEtrue= (0<=indE)*(indE<len(Efermi))
        for ib,eav  in zip(range(len(indE)),data.E_K_degen[ik]):
            if eav<Emax:
                 res[eav<Efermi]+=np.einsum(einline,*(m[ik][ib] for m in M)).real
    else:
      raise ValueError('unknown mode in non-abelian: <{}>'.format(mode))
    res*=(factor/(data.NKFFT_tot*data.cell_volume))
#    print ("res=",res.sum(axis=0))
#    print ("data.cell_volume",data.cell_volume)
    return result.EnergyResult(Efermi,res,TRodd=odd_prod_TR(quantities),Iodd=odd_prod_INV(quantities))



def odd_prod_TR(quant):
   return odd_prod(quant,TRodd)

def odd_prod_INV(quant):
   return odd_prod(quant,INVodd)


def odd_prod(quant,odd):
    return  bool(sum( (q in odd) for q in quant )%2)<|MERGE_RESOLUTION|>--- conflicted
+++ resolved
@@ -231,13 +231,9 @@
 
 def nonabelian_general(data,Efermi,quantities,subscripts=None,mode='fermi-surface',factor=1,parameters={}):
     E_K=data.E_K
-<<<<<<< HEAD
     __parameters=defaultdict(lambda : {}, parameters)
-
-=======
     if Efermi.shape[0]==1:
         raise ValueError("cannot evaluate transport properties for a single Femrmi level. please provide a grid of EF (better a dense one)")
->>>>>>> 36f9c623
     dE=Efermi[1]-Efermi[0]
     Emax=Efermi[-1]+dE/2
 
