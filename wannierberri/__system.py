--- conflicted
+++ resolved
@@ -39,15 +39,12 @@
                     'use_wcc_phase':False,
                     'wannier_centers_cart':None,
                     'wannier_centers_reduced' : None,
-<<<<<<< HEAD
                     'symmetrization': False,
                     'proj' : None,
                     'positions': None,
                     'atom_name': None,
                     'magmom' : None,
-=======
                     'npar':None,
->>>>>>> a9389f57
                     '_getFF' : False,
                        }
 
@@ -94,7 +91,6 @@
         use the given wannier_centers (cartesian) instead of those determined automatically. Incompatible with `wannier_centers_reduced`
     wannier_centers_reduced :  array-like(num_wann,3)
         use the given wannier_centers (reduced) instead of those determined automatically. Incompatible with `wannier_centers_cart`
-<<<<<<< HEAD
     symmetrization:bool
         set ``True`` if you want to symmetrize wannier Hamiltonian.
     proj:list
@@ -103,10 +99,10 @@
         symmetrization parameter. Positions of each atom.
     atom_name: list
         symmetrization parameter. Name of each atom.
-=======
+    magmom: array
+        symmetrization parameter. Magnetic moment of each atom.
     npar : int
         number of nodes used for parallelization in the `__init__` method. Default: `multiprocessing.cpu_count()`
->>>>>>> a9389f57
     Notes:
     -------
         for tight-binding models it is recommended to use `use_wcc_phase = True`. In this case the external terms vanish, and 
