#                                                            #
# This file is distributed as part of the WannierBerri code  #
# under the terms of the GNU General Public License. See the #
# file `LICENSE' in the root directory of the WannierBerri   #
# distribution, or http://www.gnu.org/copyleft/gpl.txt       #
#                                                            #
# The WannierBerri code is hosted on GitHub:                 #
# https://github.com/stepan-tsirkin/wannier-berri            #
#                     written by                             #
#           Stepan Tsirkin, University of Zurich             #
#                                                            #
#------------------------------------------------------------

import numpy as np
import copy

from .__utility import str2bool, alpha_A, beta_A ,real_recip_lattice
from colorama import init
from termcolor import cprint 
from .__system import System


class System_tb(System):
    """
    System initialized from the `*_tb.dat` file, which can be written either by  `Wannier90 <http://wannier.org>`__ code, 
    or composed by the user based on some tight-binding model. 
    See Wannier90 `code <https://github.com/wannier-developers/wannier90/blob/2f4aed6a35ab7e8b38dbe196aa4925ab3e9deb1b/src/hamiltonian.F90#L698-L799>`_
    for details of the format. 
    
    Parameters
    ----------
    tb_file : str
        name (and path) of file to be read

    Notes
    -----
    see also  parameters of the :class:`~wannierberri.System` 
    """

    def __init__(self,tb_file="wannier90_tb.dat",**parameters):

        self.set_parameters(**parameters)
        if self.morb : raise ValueError("System_tb class cannot be used for evaluation of orbital magnetic moments")
        if self.spin : raise ValueError("System_tb class cannot be used for evaluation of spin properties")
 
        self.seedname=tb_file.split("/")[-1].split("_")[0]
        f=open(tb_file,"r")
        l=f.readline()
        cprint ("reading TB file {0} ( {1} )".format(tb_file,l.strip()),'green', attrs=['bold'])
        real_lattice=np.array([f.readline().split()[:3] for i in range(3)],dtype=float)
        self.real_lattice,self.recip_lattice= real_recip_lattice(real_lattice=real_lattice)
        self.num_wann=int(f.readline())
        nRvec=int(f.readline())
        self.nRvec0=nRvec
        self.Ndegen=[]
        while len(self.Ndegen)<nRvec:
            self.Ndegen+=f.readline().split()
        self.Ndegen=np.array(self.Ndegen,dtype=int)
        
        self.iRvec=[]
        
        self.Ham_R=np.zeros( (self.num_wann,self.num_wann,nRvec) ,dtype=complex)
        
        for ir in range(nRvec):
            f.readline()
            self.iRvec.append(f.readline().split())
            hh=np.array( [[f.readline().split()[2:4] 
                             for n in range(self.num_wann)] 
                                for m in range(self.num_wann)],dtype=float).transpose( (1,0,2) )
            self.Ham_R[:,:,ir]=(hh[:,:,0]+1j*hh[:,:,1])/self.Ndegen[ir]
        
        self.iRvec=np.array(self.iRvec,dtype=int)

        if self.getAA:
            self.AA_R=np.zeros( (self.num_wann,self.num_wann,nRvec,3) ,dtype=complex)
            for ir in range(nRvec):
                f.readline()
                assert (np.array(f.readline().split(),dtype=int)==self.iRvec[ir]).all()
                aa=np.array( [[f.readline().split()[2:8] 
                             for n in range(self.num_wann)] 
                                for m in range(self.num_wann)],dtype=float)
                self.AA_R[:,:,ir,:]=(aa[:,:,0::2]+1j*aa[:,:,1::2]).transpose( (1,0,2) ) /self.Ndegen[ir]
            self.wannier_centers_cart_auto =  np.diagonal(self.AA_R[:,:,self.iR0,:],axis1=0,axis2=1).T 
        else: 
            self.AA_R = None
        
        f.close()

<<<<<<< HEAD
        R0 = self.iRvec.tolist().index([0,0,0])
#        if self.use_wcc_phase:
        if True:
            self.wannier_centres_cart = np.diagonal(self.AA_R[:,:,R0,:],axis1=0,axis2=1).transpose()
            self.wannier_centres_reduced = self.wannier_centres_cart.dot(np.linalg.inv(self.real_lattice))
=======

        self.set_wannier_centers()
        self.set_symmetry()
        self.check_periodic()
>>>>>>> ae10c1b3

        self.do_at_end_of_init()

        cprint ("Reading the system from {} finished successfully".format(tb_file),'green', attrs=['bold'])

        <|MERGE_RESOLUTION|>--- conflicted
+++ resolved
@@ -86,19 +86,6 @@
         
         f.close()
 
-<<<<<<< HEAD
-        R0 = self.iRvec.tolist().index([0,0,0])
-#        if self.use_wcc_phase:
-        if True:
-            self.wannier_centres_cart = np.diagonal(self.AA_R[:,:,R0,:],axis1=0,axis2=1).transpose()
-            self.wannier_centres_reduced = self.wannier_centres_cart.dot(np.linalg.inv(self.real_lattice))
-=======
-
-        self.set_wannier_centers()
-        self.set_symmetry()
-        self.check_periodic()
->>>>>>> ae10c1b3
-
         self.do_at_end_of_init()
 
         cprint ("Reading the system from {} finished successfully".format(tb_file),'green', attrs=['bold'])
