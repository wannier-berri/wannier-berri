#!/usr/bin/env python2
DO_profile=True

import sys
sys.path.append('../../modules/')
import numpy as np
import get_data
import berry
import functools
from parallel import eval_integral_BZ
from time import time


def write_result(AHC,name,Efermi):
        open(name,"w").write(
       "    ".join("{0:^15s}".format(s) for s in ["EF",]+
                [a+b for a in ["","J0_","J1_","J2_"] for b in ("x","y","z")])+"\n"+
      "\n".join(
       "    ".join("{0:15.6f}".format(x) for x in [ef]+[x for X in ahc[(3,0,1,2),:] for x in X]) 
                      for ef,ahc in zip (Efermi,AHC) )
       +"\n")  



def main():
    t0=time()
    seedname="Fe"
    NKFFT=np.array([int(sys.argv[1])]*3)
    NKdiv=np.array([int(sys.argv[2])]*3)
    try:
        adpt_mesh=int(sys.argv[3])
    except:
        adpt_mesh=1
    
    name1="NKFFT={0}_NKdiv={1}_adptmesh={2}".format(*tuple(sys.argv[1:4]))
    name=seedname+"_w19_ahc_"+name1
    Efermi=np.linspace(12.,13.,5001)
#    Data=get_data.Data(tb_file='Fe_tb.dat',getAA=True)
    Data=get_data.Data(seedname,getAA=True)
    t1=time()
    eval_func=functools.partial(  berry.calcAHC, Efermi=Efermi )
    eval_integral_BZ(eval_func,Data,NKdiv,NKFFT=NKFFT,nproc=4,
            adpt_mesh=adpt_mesh,adpt_percent=15,adpt_num_iter=10,adpt_thresh=0.1,
                fout_name=name,fun_write=functools.partial(write_result,Efermi=Efermi))
    t2=time()


<<<<<<< HEAD
=======
## now write the result
    open(seedname+"_w19_ahc_fermi_scan.dat","w").write(
       "    ".join("{0:^15s}".format(s) for s in ["EF",]+
                [a+b for a in ["O",] for b in "x","y","z"])+"\n"+
      "\n".join(
       "    ".join("{0:15.6f}".format(x) for x in [ef]+[x for x in ahc ]) 
                      for ef,ahc in zip (Efermi,AHC_all) )
       +"\n")  
>>>>>>> 070652d5
          
    print ("time for reading     : {0} s ".format(t1-t0))
    print ("time for integration : {0} s ".format(t2-t1))
    print ("total time           : {0} s ".format(t2-t0))
     

 
if __name__ == '__main__':
    if DO_profile:
        import cProfile
        cProfile.run('main()')
    else:
        main()


<|MERGE_RESOLUTION|>--- conflicted
+++ resolved
@@ -1,5 +1,5 @@
 #!/usr/bin/env python2
-DO_profile=True
+DO_profile=False
 
 import sys
 sys.path.append('../../modules/')
@@ -14,9 +14,9 @@
 def write_result(AHC,name,Efermi):
         open(name,"w").write(
        "    ".join("{0:^15s}".format(s) for s in ["EF",]+
-                [a+b for a in ["","J0_","J1_","J2_"] for b in ("x","y","z")])+"\n"+
+                [b for b in ("x","y","z")])+"\n"+
       "\n".join(
-       "    ".join("{0:15.6f}".format(x) for x in [ef]+[x for X in ahc[(3,0,1,2),:] for x in X]) 
+       "    ".join("{0:15.6f}".format(x) for x in [ef]+[x for x in ahc]) 
                       for ef,ahc in zip (Efermi,AHC) )
        +"\n")  
 
@@ -27,40 +27,26 @@
     seedname="Fe"
     NKFFT=np.array([int(sys.argv[1])]*3)
     NKdiv=np.array([int(sys.argv[2])]*3)
-    try:
-        adpt_mesh=int(sys.argv[3])
-    except:
-        adpt_mesh=1
     
-    name1="NKFFT={0}_NKdiv={1}_adptmesh={2}".format(*tuple(sys.argv[1:4]))
+    name1="NKFFT={0}_NKdiv={1}_adptmesh=2".format(*tuple(sys.argv[1:4]))
     name=seedname+"_w19_ahc_"+name1
-    Efermi=np.linspace(12.,13.,5001)
+    Efermi=np.linspace(12.,13.,1001)
 #    Data=get_data.Data(tb_file='Fe_tb.dat',getAA=True)
     Data=get_data.Data(seedname,getAA=True)
     t1=time()
     eval_func=functools.partial(  berry.calcAHC, Efermi=Efermi )
-    eval_integral_BZ(eval_func,Data,NKdiv,NKFFT=NKFFT,nproc=4,
-            adpt_mesh=adpt_mesh,adpt_percent=15,adpt_num_iter=10,adpt_thresh=0.1,
+    AHC_all=eval_integral_BZ(eval_func,Data,NKdiv,NKFFT=NKFFT,nproc=4,
+            adpt_num_iter=-3,adpt_thresh=0.05,
                 fout_name=name,fun_write=functools.partial(write_result,Efermi=Efermi))
     t2=time()
 
-
-<<<<<<< HEAD
-=======
-## now write the result
-    open(seedname+"_w19_ahc_fermi_scan.dat","w").write(
-       "    ".join("{0:^15s}".format(s) for s in ["EF",]+
-                [a+b for a in ["O",] for b in "x","y","z"])+"\n"+
-      "\n".join(
-       "    ".join("{0:15.6f}".format(x) for x in [ef]+[x for x in ahc ]) 
-                      for ef,ahc in zip (Efermi,AHC_all) )
-       +"\n")  
->>>>>>> 070652d5
           
     print ("time for reading     : {0} s ".format(t1-t0))
     print ("time for integration : {0} s ".format(t2-t1))
     print ("total time           : {0} s ".format(t2-t0))
      
+
+
 
  
 if __name__ == '__main__':
