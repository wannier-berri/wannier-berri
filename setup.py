## python3 setup.py bdist_wheel
## python3 -m twine upload dist/* 
import setuptools

with open("README.rst", "r") as fh:
    long_description = fh.read()


setuptools.setup(
     name='wannierberri',  
     author="Stepan S. Tsirkin",
     author_email="stepan.tsirkin@uzh.ch",
     description="Advanced tool for Wannier interpolation",
     long_description=long_description,
     long_description_content_type="text/markdown",
<<<<<<< HEAD
     install_requires=['numpy', 'scipy >= 1.0', 'lazy_property','colorama','termcolor','pyfiglet','termcolor','pyFFTW>=0.12.0', 'packaging>=20.8','matplotlib','fortio>=0.4','numba'],
     url="https://github.com/stepan-tsirkin/wannier-berri",
=======
     python_requires='>=3.6',
     install_requires = [
                        'numpy',
                        'scipy >= 1.0', 
                        'lazy_property',
                        'colorama',
                        'termcolor',
                        'pyfiglet',
                        'termcolor',
                        'pyFFTW>=0.12.0',
                        'packaging>=20.8',
                        'matplotlib',
                        'fortio>=0.4',
                        'ray[default]'
                        ],
     url="https://wannier-berri.org",
>>>>>>> 9bb6d347
     packages=setuptools.find_packages(),
     classifiers=[
         "Programming Language :: Python :: 3",
         "License :: OSI Approved :: GNU General Public License v2 (GPLv2)",
         "Operating System :: OS Independent",
     ],
 )<|MERGE_RESOLUTION|>--- conflicted
+++ resolved
@@ -13,10 +13,6 @@
      description="Advanced tool for Wannier interpolation",
      long_description=long_description,
      long_description_content_type="text/markdown",
-<<<<<<< HEAD
-     install_requires=['numpy', 'scipy >= 1.0', 'lazy_property','colorama','termcolor','pyfiglet','termcolor','pyFFTW>=0.12.0', 'packaging>=20.8','matplotlib','fortio>=0.4','numba'],
-     url="https://github.com/stepan-tsirkin/wannier-berri",
-=======
      python_requires='>=3.6',
      install_requires = [
                         'numpy',
@@ -33,7 +29,6 @@
                         'ray[default]'
                         ],
      url="https://wannier-berri.org",
->>>>>>> 9bb6d347
      packages=setuptools.find_packages(),
      classifiers=[
          "Programming Language :: Python :: 3",
